import React from 'react';
import classNames from 'classnames';
import styled from 'styled-components';
import _ from 'lodash-checkit';
import update from 'update-immutable';

import configs from 'configs';

import { media, style } from 'helpers/styledComponents.js';

import {translate} from 'helpers/translate.js';
import { transparentize } from 'polished'

import { Link } from '/routes';

import PageContainerComponent from 'components/PageContainerComponent';
import CountryInputSelectComponent from 'components/CountryInputSelectComponent';

import Head from 'next/head';

import { Mutation } from "react-apollo";
import gql from 'graphql-tag'


import ReactDOM from 'react-dom';
import Countdown from 'react-countdown-now';

const MAX_STUDENT_PER_TEAM = 6;
const MAX_PROJECT_PER_TEAM = 5;

// const pagePadding = {
//   xSmall: style.dimension.normal.pagePadding.xSmall,
//   small: style.dimension.normal.pagePadding.small,
//   medium: style.dimension.normal.pagePadding.medium,
//   large: style.dimension.normal.pagePadding.large,
//   xLarge: style.dimension.normal.pagePadding.xLarge,
//   xxLarge: style.dimension.normal.pagePadding.xxLarge
// }



const ADD_APPLICATION = gql`
  mutation AddApplication($application: ApplicationInput!) {

    addApplication(application: $application) {
      teamName
      ref
    }
  }
`;





const ThisPageContainerComponent = styled(PageContainerComponent)`

  button {
    margin-top: 6rem;
    border: 0.2rem solid #F6C215;
    background: #FFF;

    width: 100%;

    &:hover {
      background: #F6C215;
      color: #FFF;
    }

    &.disabled {
      opacity: 0.5;
      cursor: not-allowed;
    }
  }
`;

const RegistrationForm = styled.form`
  width: 100%;
  box-sizing: border-box;
`;

const FormSection = styled.section`
  width: 100%;
  box-sizing: border-box;
  padding-bottom: 3rem;
  padding-top: 3rem;
  

  > .FormSection {
    padding-left: 2.5rem;
    padding-bottom: 0rem;
    padding-top: 0rem;
    


    border-left: 1rem solid #dedede52;
  }

  h3 {
    display: flex;
    width: 100%;
    justify-content: space-between;
    letter-spacing: 0;

    .remove {
      font-size: 1.45rem;
      cursor: pointer;
      text-transform: none;
      font-weight: bold;
      font-family: "Nunito Sans", sans-serif;

      &:hover {
        text-decoration: underline;
      }
    }
  }
  
`;

const FormRow = styled.div`
  display: flex;
  width: 100%;
  box-sizing: border-box;

  ${media.smallDown`
    display: block;
  `}
`;


const FormTools = styled.div`
  display: flex;
  width: 100%;
  box-sizing: border-box;
  justify-content: flex-end;

  div {
    color: #0286ca;
    cursor: pointer;
    font-weight: bold;
    font-size: 1.45rem;
    
    &:hover {
      text-decoration: underline;
    }

    &.full-width {
      width: 100%;
    }


    
  }
`;

const FormField = styled.label`
  flex: 1;
  width: 100%;
  box-sizing: border-box;
  
  input, select, textarea {
    width: 100%;
    
  }

  textarea {
    min-height: 300px;
  }


  &:nth-child(even){
    ${'' /* background: green; */}
    

    ${media.mediumUp`
      margin-left: 1rem;
    `}
  }


  
`;

const renderer = ({ days, hours, minutes, seconds }) => {
  // Render a countdown
  return <span>{days} Days, {hours} Hrs, {minutes} Mins, {seconds} Secs</span>;
};

export default class extends React.Component {
  static async getInitialProps({ query }) {
    return { query };
  }

  constructor(props) {
    super(props);
    this.state = this.getDefaultState();
    this.resetForm();
    // this.onEditorStateChange();
  }

  getDefaultState = () => {
    return {
      focusedField: undefined,
      record: this.props.record !== undefined ? this.graphQLCleanUp(this.props.record) : this.getDefaultEditorRecord(),
      lastEditorStateChange: Date.now(),
      recordIsValid: false,
      showConfirmation: false,
      confirmation: {
        teamName: "",
        ref: ""
      }
    };
  }

  resetForm = () => {
    this.setState(this.getDefaultState());
  }

  requiredFields = {
    teamName: true,
    studentRecords: {
      firstName: true,
      lastName: true,
      email: true,
      phone: true,
      educationRecords: {
        degree: true,
        programme: true,
        institutionName: true,
        yearOfGraduation: true,
        state: true,
        city: true,
        countryCode: true
      }
    },
    advisorRecords: {
      firstName: true,
      lastName: true,
      email: true,
      phone: true,
      associationRecords: {
        title: true,
        sectorCode: true,
        organisationName: true,
        yearCommencement: true,
        state: true,
        city: true,
        countryCode: true
      }
    },
    projectRecords: {
      name: true,
      projectCategoryKey: true,
      description: true
    }
  };

  flattenKeys = (obj, path = []) =>
    !_.isObject(obj)
      ? { [path.join('.')]: obj }
      : _.reduce(obj, (cum, next, key) => _.merge(cum, this.flattenKeys(next, [...path, key])), {});



  getDefaultEditorRecord = () => {
    return {
      teamName: "",
      studentRecords: [
        this.getNewStudentRecord()
      ],
      advisorRecords: [],
      projectRecords: [
        this.getNewProjectRecord()
      ],
    };
  }





  getNewAdvisorRecord = () => {
    return {
      firstName: "",
      lastName: "",
      phoneNumber: "",
      email: "",
      associationRecords: [
        this.getNewAdvisorAssociationRecord()
      ]
    };
  }


  getNewAdvisorAssociationRecord = () => {
    return {
      organisationName: "",
      title: "",
      sectorCode: "",
      state: "",
      city: "",
      countryCode: "",
      yearCommencement: "",
      yearCessation: ""
    }
  }

  getNewStudentRecord = () => {
    return {
      firstName: "",
      lastName: "",
      phoneNumber: "",
      email: "",
      educationRecords: [
        this.getNewStudentEducationRecord()
      ]
    };
  }

  getNewStudentEducationRecord = () => {
    return {
      institutionName: "",
      state: "",
      city: "",
      countryCode: "",
      degree: "",
      programme: "",
      yearOfGraduation: ""
    }
  }

  getNewProjectRecord = () => {
    return {
      name: "",
      projectCategoryKey: "",
      description: ""
    }
  }

  componentDidUpdate = (prevProps, prevState) => {

    if (prevState.lastEditorStateChange !== this.state.lastEditorStateChange) {
      // console.log('componentDidUpdate', this.state.lastEditorStateChange);
      this.setState({
        recordIsValid: this.validateRecord(this.state.record)
      });
    }

  }

  onRecordChange = (e) => {
    const fieldId = e.currentTarget.getAttribute('data-name');
    const value = e.currentTarget.type === 'checkbox' ? e.currentTarget.checked ? "true" : "false" : e.currentTarget.value;
    // console.log('onRecordChange', fieldId, value);
    let updatedRecord = {};
    if (e.currentTarget.getAttribute('data-section') === 'teamInfo') {
      updatedRecord = update(this.state.record, {
        [fieldId]: {
          $set: value
        }
      })
    } else if (e.currentTarget.getAttribute('data-section') === 'studentRecords') {
      const studentIndex = parseInt(e.currentTarget.getAttribute('data-student-index'));
      updatedRecord = update(this.state.record,
        {
          studentRecords: {
            [studentIndex]: {
              [fieldId]: {
                $set: value
              }
            }
          }
        })
    } else if (e.currentTarget.getAttribute('data-section') === 'studentEducationRecords') {
      const studentIndex = parseInt(e.currentTarget.getAttribute('data-student-index'));
      const studentEducationIndex = parseInt(e.currentTarget.getAttribute('data-student-education-index'));
      updatedRecord = update(this.state.record, {
        studentRecords: {
          [studentIndex]: {
            educationRecords: {
              [studentEducationIndex]: {
                [fieldId]: {
                  $set: value
                }
              }
            }
          }
        }
      })
    } else if (e.currentTarget.getAttribute('data-section') === 'advisorRecords') {
      const advisorIndex = parseInt(e.currentTarget.getAttribute('data-advisor-index'));
      updatedRecord = update(this.state.record, {
        advisorRecords: {
          [advisorIndex]: {
            [fieldId]: {
              $set: value
            }
          }
        }
      })
    } else if (e.currentTarget.getAttribute('data-section') === 'advisorAssociationRecords') {
      const advisorIndex = parseInt(e.currentTarget.getAttribute('data-advisor-index'));
      const associationRecordIndex = parseInt(e.currentTarget.getAttribute('data-advisor-association-index'));
      updatedRecord = update(this.state.record, {
        advisorRecords: {
          [advisorIndex]: {
            associationRecords: {
              [associationRecordIndex]: {
                [fieldId]: {
                  $set: value
                }
              }
            }
          }
        }
      })
    } else if (e.currentTarget.getAttribute('data-section') === 'projectRecords') {
      const projectIndex = parseInt(e.currentTarget.getAttribute('data-project-index'));
      updatedRecord = update(this.state.record, {
        projectRecords: {
          [projectIndex]: {
            [fieldId]: {
              $set: value
            }
          }
        }
      })
    }
    if (!_.isEmpty(updatedRecord)) {
      // console.log('updatedRecord', updatedRecord);
      this.setState({
        record: updatedRecord,
        lastEditorStateChange: Date.now()
      });
    }
  }
  graphQLCleanUp = (record) => {
    return record;
  }
  onCreateApplication = (mutate) => {
    if (this.state.recordIsValid) {
      // mutation AddPage($slug: String!, $locale: String!, $localisedPageInput: LocalisedPageInput!, $schemaDefinitionInputs: [SchemaDefinitionInput]!,
      //   $localisedFieldInputs: [LocalisedFieldInput]) {
      mutate({
        variables: {
          "application": {
            "teamName": this.state.record.teamName.trim(),
            "studentRecords": this.state.record.studentRecords,
            "advisorRecords": this.state.record.advisorRecords,
            "projectRecords": this.state.record.projectRecords
          }
        }
      });

      this.setState({
        isEditorMutating: true,
        mutationError: undefined,
        confirmation: {
          teamName: "",
          ref: ""
        }
      })
    }
  }
  translate = (t) => translate(t, 'registration', this.props.query.locale, {
    // "countries": true,
    "sectors": true,
    "project-categories": true
  });

  getLabel = (field) => {
    return (
      <span>
        {this.translate(field)} {
          _.get(this.requiredFields, field) === true &&
          <>*</>
        }
      </span>
    );
  }

  getGraduationYearRange = () => {
    const start = (new Date()).getFullYear() + 7;
    const yearsAvailable = 50;
    const range = [];

    for (let index = start; index >= start - yearsAvailable; index--) {
      range.push(index);
    }

    return range;
  }

  getAssociationYearRange = (min) => {
    const start = (new Date()).getFullYear();
    const yearsAvailable = (min === undefined) ? 50 : start - parseInt(min);
    const range = [];
    for (let index = start; index >= start - yearsAvailable; index--) {
      range.push(index);
    }
    return range;
  }

  addStudentEducationRecord = (e) => {
    const studentIndex = parseInt(e.currentTarget.getAttribute('data-student-index'));
    this.setState({
      record: update(this.state.record, {
        studentRecords: {
          [studentIndex]: {
            educationRecords: {
              $push: [this.getNewStudentEducationRecord()]
            }
          }
        }
      }),
      lastEditorStateChange: Date.now()
    })
  }

  addAdvisorAssociationRecord = (e) => {
    const advisorIndex = parseInt(e.currentTarget.getAttribute('data-advisor-index'));
    this.setState({
      record: update(this.state.record, {
        advisorRecords: {
          [advisorIndex]: {
            associationRecords: {
              $push: [this.getNewAdvisorAssociationRecord()]
            }
          }
        }
      }),
      lastEditorStateChange: Date.now()
    })
  }

  removeStudentEducationRecord = (e) => {
    const studentIndex = parseInt(e.currentTarget.getAttribute('data-student-index'));
    const studentEducationIndex = parseInt(e.currentTarget.getAttribute('data-student-education-index'));
    this.setState({
      record: update(this.state.record, {
        studentRecords: {
          [studentIndex]: {
            educationRecords: {
              $splice: [[studentEducationIndex, 1]]
            }
          }
        }
      }),
      lastEditorStateChange: Date.now()
    })
  }



  removeAdvisorAssociationRecord = (e) => {
    const advisorIndex = parseInt(e.currentTarget.getAttribute('data-advisor-index'));

    const advisorEducationIndex = parseInt(e.currentTarget.getAttribute('data-advisor-education-index'));

    this.setState({
      record: update(this.state.record, {
        advisorRecords: {
          [advisorIndex]: {
            associationRecords: {
              $splice: [[advisorEducationIndex, 1]]
            }
          }
        }
      }),
      lastEditorStateChange: Date.now()
    })

  }


  addStudent = () => {

    if (this.state.record.studentRecords.length < MAX_STUDENT_PER_TEAM) {
      this.setState({
        record: update(this.state.record, {
          studentRecords: {
            $push: [this.getNewStudentRecord()]
          }
        }),
        lastEditorStateChange: Date.now()
      })
    }
  }


  addProject = () => {

    if (this.state.record.projectRecords.length < MAX_PROJECT_PER_TEAM) {
      this.setState({
        record: update(this.state.record, {
          projectRecords: {
            $push: [this.getNewProjectRecord()]
          }
        }),
        lastEditorStateChange: Date.now()
      })
    }
  }

  addAdvisor = () => {


    this.setState({
      record: update(this.state.record, {
        advisorRecords: {
          $push: [this.getNewAdvisorRecord()]
        }
      }),
      lastEditorStateChange: Date.now()
    })

  }

  removeStudent = (e) => {
    const studentIndex = parseInt(e.currentTarget.getAttribute('data-student-index'));

    if (this.state.record.studentRecords.length > 1) {
      this.setState({
        record: update(this.state.record, {
          studentRecords: {
            $splice: [[studentIndex, 1]]
          }
        }),
        lastEditorStateChange: Date.now()
      })
    }
  }

  removeProject = (e) => {
    const projectIndex = parseInt(e.currentTarget.getAttribute('data-project-index'));

    if (this.state.record.projectRecords.length > 1) {
      this.setState({
        record: update(this.state.record, {
          projectRecords: {
            $splice: [[projectIndex, 1]]
          }
        }),
        lastEditorStateChange: Date.now()
      })
    }
  }

  removeAdvisor = (e) => {
    const advisorIndex = parseInt(e.currentTarget.getAttribute('data-advisor-index'));

    if (this.state.record.advisorRecords.length > 1) {
      this.setState({
        record: update(this.state.record, {
          advisorRecords: {
            $splice: [[advisorIndex, 1]]
          }
        }),
        lastEditorStateChange: Date.now()
      })
    }
  }


  validateRecord = (record, parentKey) => {
    // console.log('validateRecord', record, this.requiredFields);
    let isRecordValid = true;
    Object.keys(record).map((key) => {
      const inspect = _.get(record, key);
      if (_.isArray(inspect)) {
        inspect.map((data) => {
          isRecordValid = isRecordValid && this.validateRecord(data, _.isEmpty(parentKey) ? `${key}` : `${parentKey}.${key}`);
        })
        // isRecordValid = isRecordValid && this.validateRecord(inspect, _.isEmpty(parentKey) ? `${key}` : `${parentKey}.${key}`);
      } else {
        const requiredFields = this.flattenKeys(this.requiredFields);
        isRecordValid = isRecordValid && (_.get(requiredFields, _.isEmpty(parentKey) ? `${key}` : `${parentKey}.${key}`) === true ? !_.isEmpty(record[key]) : true) && (
          key === 'email' ?
            _.isEmail(record[key])
            : true
        );

        // console.log('>>', _.isEmpty(parentKey) ? `${key}` : `${parentKey}.${key}`, (_.get(requiredFields, _.isEmpty(parentKey) ? `${key}` : `${parentKey}.${key}`) === true ? !_.isEmpty(record[key]) : true), isRecordValid);
      }

    })
    return isRecordValid;
  }


  onMutationError = (error) => {
    console.error(error);
    this.setState({
      isEditorMutating: false,
      mutationError: _.isEmpty(error) ? undefined : error.message.replace('GraphQL error: ', '')
    })
  }


  onMutationCompleted = ({ addApplication }) => {
    console.log('addApplication', addApplication);
    this.setState({
      isEditorMutating: false,
      mutationError: undefined,
      record: this.getDefaultEditorRecord(),
      editId: undefined,
      showConfirmation: true,
      confirmation: {
        teamName: addApplication.teamName,
        ref: addApplication.ref
      }
    })
  };

  render() {

    // console.log(">>> query", this.props.query);


    const locale = this.props.query.locale;

    const sectors = _.sortBy(this.translate('sectors'), [(o) => o]);
    const projectCategories = _.sortBy(this.translate('projectCategories'), [(o) => o.name]);


    return (
      <ThisPageContainerComponent>
        <Head>
          <title>{this.translate('siteTitle')} {this.translate('titleSeparator')} {this.translate('pageTitle')}</title>
          <meta name="description" content={this.translate('seoDescription')} />
          <meta name="keywords" content={this.translate('keywords')} />
          <meta property="og:image" content={`${configs.url}${this.translate('ogImage')}`} />
          <meta property="og:type" content="website" />
        </Head>

        {this.state.showConfirmation &&
          <section className="s-section target-section first last">

            <div className="row section-header">
              <div className="col-full">
                <h3 className="subhead">{this.translate('confirmation.title')}</h3>
              </div>
            </div>

            <div className="row">

              <div className="block-tab-full">
                <div className="col-block" style={{ width: "100%" }}>
                  <div className="item-process__text">
                    <p dangerouslySetInnerHTML={{ __html: this.translate('confirmation.message') }} />
                    <p>
                      <b>{this.translate('confirmation.refTitle')}</b><br />#{this.state.confirmation.ref}
                    </p>
                    <p>
                      <b>{this.translate('confirmation.teamNameTitle')}</b><br />{this.state.confirmation.teamName}
                    </p>
                  </div>
                  <div className="full-width">
                    <button onClick={this.resetForm}>{this.translate('registerAnother')}</button>
                  </div>
                </div>
              </div>

            </div>
          </section>

        }






        {!this.state.showConfirmation &&
          <section className="s-section target-section first last">

            <div className="row section-header">
              <div className="col-full">



                <Mutation
                  mutation={ADD_APPLICATION}
                  onCompleted={this.onMutationCompleted}
                  onError={this.onMutationError}
                >
                  {(mutate, { loading, error, called, data }) => {

                    {/* this.graphQLMutateCreate = mutate; */ }


                    return <RegistrationForm onSubmit={(e) => { e.preventDefault(); }}>

                      <FormSection className="FormSection">
                        <div id="trainingBox">
                          <h1>Next Training Section: </h1>
<<<<<<< HEAD
                          <Countdown date={new Date(2019, 2, 16, 10, 0, 0, 0)}
=======
                          <Countdown date={new Date(2019, 2, 16, 9, 0, 0, 0)}
>>>>>>> 733c2153
                            renderer={renderer}
                          />
                          <div className="clearing"></div>
                        </div>

                        <div id="registrationBox">
                          <h3>National Taiwan University</h3>
<<<<<<< HEAD
                          <a href="#">Register Now</a>
=======
                          <a href="https://docs.google.com/forms/d/1t2yY7P-v2xA6b1r25cbBeSQ981stMY_25vrZy919fww/viewform">Register Now</a>
>>>>>>> 733c2153
                          <div className="clearing"></div>
                        </div>
                        
                        <h3 className="subhead">{this.translate('teamInfo')}</h3>

                        <FormRow>
                          <FormField>
                            {this.getLabel('teamName')}
                            <input type="text" data-name="teamName" data-section="teamInfo" onChange={this.onRecordChange} value={_.isEmpty(this.state.record['teamName']) ? "" : this.state.record['teamName']} onFocus={this.onFieldFocused} onBlur={this.onFieldBlurred} />
                          </FormField>
                        </FormRow>

                        {
                          !_.isEmpty(this.state.mutationError) &&
                          <div className="full-width" style={{ color: "red", marginTop: "-3rem" }}>
                            {this.state.mutationError}
                          </div>
                        }
                      </FormSection>
                      {
                        this.state.record.studentRecords.map((studentRecord, studentIndex) => {

                          return <FormSection className="FormSection" key={studentIndex}>
                            <h3 className="subhead">{this.translate('studentInfo')} {this.state.record.studentRecords.length > 1 && `#${studentIndex + 1}`}

                              {
                                this.state.record.studentRecords.length > 1 &&
                                <div className="remove" data-student-index={studentIndex} onClick={this.removeStudent}>{this.translate('removeStudent')}</div>
                              }
                            </h3>

                            <FormRow>
                              <FormField>
                                {this.getLabel('studentRecords.firstName')}
                                <input type="text" data-name="firstName" data-section="studentRecords" data-student-index={studentIndex} onChange={this.onRecordChange} value={_.isEmpty(studentRecord['firstName']) ? "" : studentRecord['firstName']} onFocus={this.onFieldFocused} onBlur={this.onFieldBlurred} />
                              </FormField>

                              <FormField>
                                {this.getLabel('studentRecords.lastName')}
                                <input type="text" data-name="lastName" data-section="studentRecords" data-student-index={studentIndex} onChange={this.onRecordChange} value={_.isEmpty(studentRecord['lastName']) ? "" : studentRecord['lastName']} onFocus={this.onFieldFocused} onBlur={this.onFieldBlurred} />
                              </FormField>
                            </FormRow>

                            <FormRow>
                              <FormField>
                                {this.getLabel('studentRecords.phoneNumber')}
                                <input type="tel" data-name="phoneNumber" data-section="studentRecords" data-student-index={studentIndex} onChange={this.onRecordChange} value={_.isEmpty(studentRecord['phoneNumber']) ? "" : studentRecord['phoneNumber']} onFocus={this.onFieldFocused} onBlur={this.onFieldBlurred} />
                              </FormField>

                              <FormField>
                                {this.getLabel('studentRecords.email')}
                                <input type="email" data-name="email" data-section="studentRecords" data-student-index={studentIndex} onChange={this.onRecordChange} value={_.isEmpty(studentRecord['email']) ? "" : studentRecord['email']} onFocus={this.onFieldFocused} onBlur={this.onFieldBlurred} />
                              </FormField>
                            </FormRow>





                            {
                              studentRecord.educationRecords.map((educationRecord, studentEducationIndex) => {

                                return <FormSection className="FormSection" key={studentEducationIndex}>
                                  <h3 className="subhead">{this.translate('studentEducationInfo')} {studentRecord.educationRecords.length > 1 && `#${studentEducationIndex + 1}`}
                                    {
                                      studentRecord.educationRecords.length > 1 &&
                                      <div className="remove" data-student-index={studentIndex}
                                        data-student-education-index={studentEducationIndex} onClick={this.removeStudentEducationRecord}>{this.translate('removeStudentEducationRecord')}</div>
                                    }
                                  </h3>

                                  <FormRow>
                                    <FormField>
                                      {this.getLabel('studentRecords.educationRecords.degree')}
                                      <input type="text" data-name="degree" data-section="studentEducationRecords" data-student-index={studentIndex} data-student-education-index={studentEducationIndex} onChange={this.onRecordChange} value={_.isEmpty(educationRecord['degree']) ? "" : educationRecord['degree']} onFocus={this.onFieldFocused} onBlur={this.onFieldBlurred} />
                                    </FormField>

                                    <FormField>
                                      {this.getLabel('studentRecords.educationRecords.programme')}
                                      <input type="text" data-name="programme" data-section="studentEducationRecords" data-student-index={studentIndex} data-student-education-index={studentEducationIndex} onChange={this.onRecordChange} value={_.isEmpty(educationRecord['programme']) ? "" : educationRecord['programme']} onFocus={this.onFieldFocused} onBlur={this.onFieldBlurred} />
                                    </FormField>
                                  </FormRow>


                                  <FormRow>
                                    <FormField>
                                      {this.getLabel('studentRecords.educationRecords.institutionName')}
                                      <input type="text" data-name="institutionName" data-section="studentEducationRecords" data-student-index={studentIndex} data-student-education-index={studentEducationIndex} onChange={this.onRecordChange} value={_.isEmpty(educationRecord['institutionName']) ? "" : educationRecord['institutionName']} onFocus={this.onFieldFocused} onBlur={this.onFieldBlurred} />
                                    </FormField>

                                    <FormField>
                                      {this.getLabel('studentRecords.educationRecords.yearOfGraduation')}
                                      <select data-name="yearOfGraduation" data-section="studentEducationRecords" data-student-index={studentIndex} data-student-education-index={studentEducationIndex} onChange={this.onRecordChange} value={_.isEmpty(educationRecord['yearOfGraduation']) ? "" : educationRecord['yearOfGraduation']} onFocus={this.onFieldFocused} onBlur={this.onFieldBlurred}>
                                        <option value=""></option>
                                        {
                                          this.getGraduationYearRange().map((year, index) => {
                                            return <option value={year} key={year}>{year}</option>
                                          })
                                        }
                                      </select>
                                    </FormField>
                                  </FormRow>




                                  <FormRow>
                                    <FormField>
                                      {this.getLabel('studentRecords.educationRecords.city')}
                                      <input type="text" data-name="city" data-section="studentEducationRecords" data-student-index={studentIndex} data-student-education-index={studentEducationIndex} onChange={this.onRecordChange} value={_.isEmpty(educationRecord['city']) ? "" : educationRecord['city']} onFocus={this.onFieldFocused} onBlur={this.onFieldBlurred} />
                                    </FormField>

                                    <FormField>
                                      {this.getLabel('studentRecords.educationRecords.state')}
                                      <input type="text" data-name="state" data-section="studentEducationRecords" data-student-index={studentIndex} data-student-education-index={studentEducationIndex} onChange={this.onRecordChange} value={_.isEmpty(educationRecord['state']) ? "" : educationRecord['state']} onFocus={this.onFieldFocused} onBlur={this.onFieldBlurred} />
                                    </FormField>
                                  </FormRow>



                                  <FormRow>

                                    <FormField>
                                      {this.getLabel('studentRecords.educationRecords.countryCode')}

                                      <CountryInputSelectComponent
                                        locale={locale}
                                        dataName="countryCode"
                                        dataSection="studentEducationRecords"
                                        dataStudentIndex={studentIndex}
                                        dataStudentEducationIndex={studentEducationIndex}
                                        value={_.isEmpty(educationRecord['countryCode']) ? "" : educationRecord['countryCode']}
                                        onFocus={this.onFieldFocused}
                                        onBlur={this.onFieldBlurred}
                                        onChange={this.onRecordChange}

                                      />

                                    </FormField>
                                  </FormRow>





                                </FormSection>

                              })
                            }

                            <FormTools>
                              <div data-student-index={studentIndex} onClick={this.addStudentEducationRecord}>
                                {this.translate('addAnotherStudentEducationRecord')}
                              </div>
                            </FormTools>

                          </FormSection>
                        })
                      }

                      <FormTools>
                        <div onClick={this.addStudent}>
                          {this.state.record.studentRecords.length < MAX_STUDENT_PER_TEAM && this.translate('addAnotherStudent')}
                        </div>


                      </FormTools>


                      {
                        this.state.record.advisorRecords.map((advisorRecord, advisorIndex) => {

                          return <FormSection className="FormSection" key={advisorIndex}>
                            <h3 className="subhead">{this.translate('advisorInfo')} {this.state.record.advisorRecords.length > 1 && `#${advisorIndex + 1}`}

                              {
                                this.state.record.advisorRecords.length > 1 &&
                                <div className="remove" data-advisor-index={advisorIndex} onClick={this.removeAdvisor}>{this.translate('removeAdvisor')}</div>
                              }
                            </h3>

                            <FormRow>
                              <FormField>
                                {this.getLabel('advisorRecords.firstName')}
                                <input type="text" data-name="firstName" data-section="advisorRecords" data-advisor-index={advisorIndex} onChange={this.onRecordChange} value={_.isEmpty(advisorRecord['firstName']) ? "" : advisorRecord['firstName']} onFocus={this.onFieldFocused} onBlur={this.onFieldBlurred} />
                              </FormField>

                              <FormField>
                                {this.getLabel('advisorRecords.lastName')}
                                <input type="text" data-name="lastName" data-section="advisorRecords" data-advisor-index={advisorIndex} onChange={this.onRecordChange} value={_.isEmpty(advisorRecord['lastName']) ? "" : advisorRecord['lastName']} onFocus={this.onFieldFocused} onBlur={this.onFieldBlurred} />
                              </FormField>
                            </FormRow>

                            <FormRow>
                              <FormField>
                                {this.getLabel('advisorRecords.phoneNumber')}
                                <input type="tel" data-name="phoneNumber" data-section="advisorRecords" data-advisor-index={advisorIndex} onChange={this.onRecordChange} value={_.isEmpty(advisorRecord['phoneNumber']) ? "" : advisorRecord['phoneNumber']} onFocus={this.onFieldFocused} onBlur={this.onFieldBlurred} />
                              </FormField>

                              <FormField>
                                {this.getLabel('advisorRecords.email')}
                                <input type="email" data-name="email" data-section="advisorRecords" data-advisor-index={advisorIndex} onChange={this.onRecordChange} value={_.isEmpty(advisorRecord['email']) ? "" : advisorRecord['email']} onFocus={this.onFieldFocused} onBlur={this.onFieldBlurred} />
                              </FormField>
                            </FormRow>





                            {
                              advisorRecord.associationRecords.map((associationRecord, associationRecordIndex) => {

                                return <FormSection className="FormSection" key={associationRecordIndex}>
                                  {this.getLabel('advisorRecords.firstName')}
                                  <h3 className="subhead">{this.translate('advisorAssociationInfo')} {advisorRecord.associationRecords.length > 1 && `#${associationRecordIndex + 1}`}
                                    {
                                      advisorRecord.associationRecords.length > 1 &&
                                      <div className="remove" data-advisor-index={advisorIndex}
                                        data-advisor-education-index={associationRecordIndex} onClick={this.removeAdvisorAssociationRecord}>{this.translate('removeAdvisorAssociationRecord')}</div>
                                    }
                                  </h3>


                                  <FormRow>
                                    <FormField>
                                      {this.getLabel('advisorRecords.associationRecords.organisationName')}
                                      <input type="text" data-name="organisationName" data-section="advisorAssociationRecords" data-advisor-index={advisorIndex} data-advisor-association-index={associationRecordIndex} onChange={this.onRecordChange} value={_.isEmpty(associationRecord['organisationName']) ? "" : associationRecord['organisationName']} onFocus={this.onFieldFocused} onBlur={this.onFieldBlurred} />
                                    </FormField>

                                  </FormRow>

                                  <FormRow>
                                    <FormField>
                                      {this.getLabel('advisorRecords.associationRecords.title')}
                                      <input type="text" data-name="title" data-section="advisorAssociationRecords" data-advisor-index={advisorIndex} data-advisor-association-index={associationRecordIndex} onChange={this.onRecordChange} value={_.isEmpty(associationRecord['title']) ? "" : associationRecord['title']} onFocus={this.onFieldFocused} onBlur={this.onFieldBlurred} />
                                    </FormField>

                                    <FormField>
                                      {this.getLabel('advisorRecords.associationRecords.sectorCode')}
                                      <select data-name="sectorCode" data-section="advisorAssociationRecords" data-advisor-index={advisorIndex} data-advisor-association-index={associationRecordIndex} onChange={this.onRecordChange} value={_.isEmpty(associationRecord['sectorCode']) ? "" : associationRecord['sectorCode']} onFocus={this.onFieldFocused} onBlur={this.onFieldBlurred}>
                                        <option value=""></option>
                                        {
                                          Object.keys(sectors).map((sectorCode, index) => {
                                            return <option value={sectorCode} key={sectorCode}>{sectors[sectorCode]}</option>
                                          })
                                        }
                                      </select>
                                    </FormField>
                                  </FormRow>



                                  <FormRow>
                                    <FormField>
                                      {this.getLabel('advisorRecords.associationRecords.yearCommencement')}
                                      <select data-name="yearCommencement" data-section="advisorAssociationRecords" data-advisor-index={advisorIndex} data-advisor-association-index={associationRecordIndex} onChange={this.onRecordChange} value={_.isEmpty(associationRecord['yearCommencement']) ? "" : associationRecord['yearCommencement']} onFocus={this.onFieldFocused} onBlur={this.onFieldBlurred}>
                                        <option value=""></option>
                                        {
                                          this.getAssociationYearRange().map((year, index) => {
                                            return <option value={year} key={year}>{year}</option>
                                          })
                                        }
                                      </select>
                                    </FormField>

                                    <FormField>
                                      {this.getLabel('advisorRecords.associationRecords.yearCessation')}
                                      <select data-name="yearCessation" data-section="advisorAssociationRecords" data-advisor-index={advisorIndex} data-advisor-association-index={associationRecordIndex} onChange={this.onRecordChange} value={_.isEmpty(associationRecord['yearCessation']) ? "" : associationRecord['yearCessation']} onFocus={this.onFieldFocused} onBlur={this.onFieldBlurred}>
                                        <option value=""> - </option>
                                        {
                                          this.getAssociationYearRange(associationRecord['yearCommencement']).map((year, index) => {
                                            return <option value={year} key={year}>{year}</option>
                                          })
                                        }
                                      </select>
                                    </FormField>
                                  </FormRow>



                                  <FormRow>
                                    <FormField>
                                      {this.getLabel('advisorRecords.associationRecords.city')}
                                      <input type="text" data-name="city" data-section="advisorAssociationRecords" data-advisor-index={advisorIndex} data-advisor-association-index={associationRecordIndex} onChange={this.onRecordChange} value={_.isEmpty(associationRecord['city']) ? "" : associationRecord['city']} onFocus={this.onFieldFocused} onBlur={this.onFieldBlurred} />
                                    </FormField>
                                    <FormField>
                                      {this.getLabel('advisorRecords.associationRecords.state')}
                                      <input type="text" data-name="state" data-section="advisorAssociationRecords" data-advisor-index={advisorIndex} data-advisor-association-index={associationRecordIndex} onChange={this.onRecordChange} value={_.isEmpty(associationRecord['state']) ? "" : associationRecord['state']} onFocus={this.onFieldFocused} onBlur={this.onFieldBlurred} />
                                    </FormField>
                                  </FormRow>
                                  <FormRow>


                                    <FormField>
                                      {this.getLabel('advisorRecords.associationRecords.countryCode')}
                                      <CountryInputSelectComponent
                                        locale={locale}
                                        dataName="countryCode"
                                        dataSection="advisorAssociationRecords"
                                        dataAdvisorIndex={advisorIndex}
                                        dataAdvisorAssociationIndex={associationRecordIndex}
                                        value={_.isEmpty(associationRecord['countryCode']) ? "" : associationRecord['countryCode']}
                                        onFocus={this.onFieldFocused}
                                        onBlur={this.onFieldBlurred}
                                        onChange={this.onRecordChange}
                                      />
                                    </FormField>
                                  </FormRow>
                                </FormSection>
                              })
                            }

                            <FormTools>
                              <div data-advisor-index={advisorIndex} onClick={this.addAdvisorAssociationRecord}>
                                {this.translate('addAnotherAdvisorAssociationRecord')}
                              </div>
                            </FormTools>

                          </FormSection>
                        })
                      }


                      <FormTools>
                        <div onClick={this.addAdvisor}>
                          {
                            this.state.record.advisorRecords.length > 0 ?
                              this.translate('addAnotherAdvisor')
                              : this.translate('addAnAdvisor')
                          }
                        </div>
                      </FormTools>



                      {
                        this.state.record.projectRecords.map((projectRecord, projectIndex) => {

                          return <FormSection className="FormSection" key={projectIndex}>

                            <h3 className="subhead">{this.translate('projectInfo')} {this.state.record.projectRecords.length > 1 && `#${projectIndex + 1}`}

                              {
                                this.state.record.projectRecords.length > 1 &&
                                <div className="remove" data-project-index={projectIndex} onClick={this.removeProject}>{this.translate('removeProject')}</div>
                              }
                            </h3>

                            <h5>{this.translate('extraInfo')} </h5>
                            <FormRow>
                              <FormField>
                                {this.getLabel('projectRecords.name')}
                                <input type="text" data-name="name" data-section="projectRecords" data-project-index={projectIndex} onChange={this.onRecordChange} value={_.isEmpty(projectRecord['name']) ? "" : projectRecord['name']} onFocus={this.onFieldFocused} onBlur={this.onFieldBlurred} />
                              </FormField>

                              <FormField>
                                {this.getLabel('projectRecords.projectCategoryKey')}
                                <select data-name="projectCategoryKey" data-section="projectRecords" data-project-index={projectIndex} onChange={this.onRecordChange} value={_.isEmpty(projectRecord['projectCategoryKey']) ? "" : projectRecord['projectCategoryKey']} onFocus={this.onFieldFocused} onBlur={this.onFieldBlurred}>
                                  <option value=""></option>
                                  {
                                    Object.keys(projectCategories).map((projectCategoryKey, index) => {
                                      return <option value={projectCategoryKey} key={projectCategoryKey}>{projectCategories[projectCategoryKey].name}</option>
                                    })
                                  }
                                </select>
                              </FormField>
                            </FormRow>
                            <FormRow>
                              <FormField>
                                {this.getLabel('projectRecords.description')}
                                <textarea type="text" data-name="description" data-section="projectRecords" data-project-index={projectIndex} onChange={this.onRecordChange} value={_.isEmpty(projectRecord['description']) ? "" : projectRecord['description']} onFocus={this.onFieldFocused} onBlur={this.onFieldBlurred} />
                              </FormField>
                            </FormRow>
                          </FormSection>
                        })
                      }
                      <FormTools>
                        <div onClick={this.addProject}>
                          {this.state.record.projectRecords.length < MAX_PROJECT_PER_TEAM && this.translate('addAnotherProject')}
                        </div>
                      </FormTools>
                      <FormTools>
                        <div className="full-width">
                          <button className={classNames({
                            disabled: this.state.recordIsValid !== true
                          })} disabled={!this.state.recordIsValid} onClick={() => {
                            this.onCreateApplication(mutate)
                          }}>{this.translate('submit')}</button>
                        </div>
                      </FormTools>
                      {
                        !_.isEmpty(this.state.mutationError) &&
                        <div className="full-width" style={{ color: "red" }}>
                          {this.state.mutationError}
                        </div>
                      }
                    </RegistrationForm>
                  }}
                </Mutation>
              </div>
            </div>
          </section>
        }
      </ThisPageContainerComponent>
    )
  }
}<|MERGE_RESOLUTION|>--- conflicted
+++ resolved
@@ -794,11 +794,7 @@
                       <FormSection className="FormSection">
                         <div id="trainingBox">
                           <h1>Next Training Section: </h1>
-<<<<<<< HEAD
-                          <Countdown date={new Date(2019, 2, 16, 10, 0, 0, 0)}
-=======
                           <Countdown date={new Date(2019, 2, 16, 9, 0, 0, 0)}
->>>>>>> 733c2153
                             renderer={renderer}
                           />
                           <div className="clearing"></div>
@@ -806,11 +802,7 @@
 
                         <div id="registrationBox">
                           <h3>National Taiwan University</h3>
-<<<<<<< HEAD
-                          <a href="#">Register Now</a>
-=======
                           <a href="https://docs.google.com/forms/d/1t2yY7P-v2xA6b1r25cbBeSQ981stMY_25vrZy919fww/viewform">Register Now</a>
->>>>>>> 733c2153
                           <div className="clearing"></div>
                         </div>
                         

import React from 'react';
import classNames from 'classnames';
import styled from 'styled-components';
import _ from 'lodash-checkit';
import update from 'immutability-helper';
import fetch from 'node-fetch';
import configs from 'configs';
import cookies from 'browser-cookies';


<<<<<<< HEAD

=======
import { media, style } from 'helpers/styledComponents.js';
import CryptoJS from "crypto-js";
>>>>>>> 268b1ae9
import {translate} from 'helpers/translate.js';
// import { transparentize } from 'polished'

import { Link } from '/routes';

import PageContainerComponent from 'components/PageContainerComponent';
import RegistrationFormComponent from 'components/RegistrationFormComponent';


import Head from 'next/head';

import { Query } from "react-apollo";
import gql from 'graphql-tag'

<<<<<<< HEAD
=======
import Countdown from 'react-countdown-now';

// import Collapsible from 'react-collapsible';

import axios from 'axios';
// import FilePondComponent from 'components/FilePondComponent';
import { FilePond, registerPlugin } from 'react-filepond';
import '/node_modules/filepond/dist/filepond.min.css';

import FilePondPluginFileValidateType from 'filepond-plugin-file-validate-type';
import FilePondPluginImageExifOrientation from 'filepond-plugin-image-exif-orientation';
import FilePondPluginImagePreview from 'filepond-plugin-image-preview';
import FilePondPluginFileValidateSize from 'filepond-plugin-file-validate-size';
import '/node_modules/filepond-plugin-image-preview/dist/filepond-plugin-image-preview.css';


// Register the plugins
registerPlugin(FilePondPluginFileValidateType, FilePondPluginFileValidateSize, FilePondPluginImageExifOrientation, FilePondPluginImagePreview);

const SALT = process.env.SALT ? process.env.SALT : ")6Dc1UP*S9Night-Age-Doll-Famous-8as81*@()#@";

const getFilenameFromFileId = (fileId) => {
  // console.log('getFilenameFromFileId', fileId, SALT);
  const filename = _.last(CryptoJS.AES.decrypt(fileId, SALT).toString(CryptoJS.enc.Utf8).split('/'));
  // console.log('fileId', fileId);
  // console.log('SALT', SALT);
  // console.log('filename', filename);
  return filename;
}

const filepondServer = {
  url: process.env.FILEPOND_API_URL,
  process: function(fieldName, file, metadata, load, error, progress, abort) {
    // console.log(fieldName, file);

    const CancelToken = axios.CancelToken;

    // console.log('file', file);
    let cancelPutGSXHR;
    let cancelGetSignedUrlXHR;
    
    axios.post(`${process.env.FILEPOND_API_URL}${process.env.FILEPOND_API_ENDPOINT}`, {
      type: file.type,
      name: file.name,
      size: file.size,
    }, {
      cancelToken: new CancelToken(function executor(c) {
        // An executor function receives a cancel function as a parameter
        cancelGetSignedUrlXHR = c;
      })
    })
    .then(function (response) {
      // console.log(response.data);

      const serverId = response.data.serverId;

      // const formData = new FormData();
      // formData.append('file',file);
      // formData.append('Content-Type', file.type);
      // formData.append('GoogleAccessId', response.data.GoogleAccessId);
      // formData.append('policy', response.data.policy.base64);
      // formData.append('signature', response.data.policy.signature);
      // formData.append('bucket', response.data.bucket);

      axios.put(`${response.data.signedUrl}`, file, 
        {
          headers: { 
            'content-type': file.type,
            
          }
        }, {
          cancelToken: new CancelToken(function executor(c) {
          // An executor function receives a cancel function as a parameter
          cancelPutGSXHR = c;
          })
        }
      ).then((response) => {
        console.log(serverId);
        load(serverId);
      })
      .catch((e) => {
        console.log(e);
        error();
      })
    }).catch((e) => {
      console.log(e);
      error();
    });


    // Should expose an abort method so the request can be cancelled
    return {
      abort: () => {
        // This function is entered if the user has tapped the cancel button
        if (cancelGetSignedUrlXHR)
          cancelGetSignedUrlXHR();
        if (cancelPutGSXHR)
          cancelPutGSXHR();

        // Let FilePond know the request has been cancelled
        abort();
      }
    };
>>>>>>> 268b1ae9

import { createHttpLink } from "apollo-link-http";
import ApolloClient from "apollo-client";
import { InMemoryCache } from "apollo-cache-inmemory";
import { graphqlURL } from 'configs';

import Countdown from 'react-countdown-now';


// const pagePadding = {
//   xSmall: style.dimension.normal.pagePadding.xSmall,
//   small: style.dimension.normal.pagePadding.small,
//   medium: style.dimension.normal.pagePadding.medium,
//   large: style.dimension.normal.pagePadding.large,
//   xLarge: style.dimension.normal.pagePadding.xLarge,
//   xxLarge: style.dimension.normal.pagePadding.xxLarge
// }






const IS_TOKEN_VALID = gql`
  query IsTokenValid($accessToken: TokenInput!) {
    isTokenValid(accessToken: $accessToken)
  }
`;


const GET_APPLICATIONS = gql`
  query GetApplications($accessToken: TokenInput!) {
    getApplications(accessToken: $accessToken) {
      teamName
      ref
      studentRecords {
        firstName
        lastName
        phoneNumber
        email
        educationRecords {
          institutionName
          state
          city
          countryCode
          degree
          programme
          yearOfGraduation
          studentNumber
          studentCardFrontFileId
          studentCardBackFileId
          transcriptFileId
          isVerified
        }
      }
      advisorRecords {
        firstName
        lastName
        phoneNumber
        email
        associationRecords {
          organisationName
          title
          sectorCode
          state
          city
          countryCode
          yearCommencement
          yearCessation
        }
      }
      projectRecords {
        ref
        name
        projectCategoryKey
        description
        whitepaperFileIds {
          fileId,
          receivedAt
        }
        presentationFileIds {
          fileId,
          receivedAt
        }
      }
    }
  }
`;

const graphqlClient = new ApolloClient({
  link: createHttpLink({ uri: graphqlURL, fetch }),
  cache: new InMemoryCache()
});


const ThisPageContainerComponent = styled(PageContainerComponent)`

.collapsible {
  background-color: #777;
  color: white;
  cursor: pointer;
  padding: 18px;
  width: 100%;
  border: none;
  text-align: left;
  outline: none;
  font-size: 15px;
}

// active, #collapsible:hover {
//   background-color: #555;
// }

// #content {
//   padding: 0 18px;
//   display: none;
//   overflow: hidden;
//   background-color: #f1f1f1;
// }

  #extraRegistration {
    h1, h3, a, span {
      width: 100%;
      float: none;
      height: unset;
      line-height: 3rem;
      margin-top: 1.5rem;
      margin-bottom: 0.5rem;
    }

    a {
      display: inline;
    }

    #trainingBox {
      background: #eee;
      padding: 3rem 3rem 2.95rem;
      /* margin-left: 2rem;
      margin-right: 2rem; */
      margin-bottom: 5rem;
    }
    
    

  }


  .lds-ellipsis {
    display: inline-block;
    position: relative;
    width: 64px;
    height: 64px;
  }
  .lds-ellipsis div {
    position: absolute;
    top: 20px;
    width: 11px;
    height: 11px;
    border-radius: 50%;
    background: #bfbfbf;
    animation-timing-function: cubic-bezier(0, 1, 1, 0);
  }
  .lds-ellipsis div:nth-child(1) {
    left: 6px;
    animation: lds-ellipsis1 0.6s infinite;
  }
  .lds-ellipsis div:nth-child(2) {
    left: 6px;
    animation: lds-ellipsis2 0.6s infinite;
  }
  .lds-ellipsis div:nth-child(3) {
    left: 26px;
    animation: lds-ellipsis2 0.6s infinite;
  }
  .lds-ellipsis div:nth-child(4) {
    left: 45px;
    animation: lds-ellipsis3 0.6s infinite;
  }
  @keyframes lds-ellipsis1 {
    0% {
      transform: scale(0);
    }
    100% {
      transform: scale(1);
    }
  }
  @keyframes lds-ellipsis3 {
    0% {
      transform: scale(1);
    }
    100% {
      transform: scale(0);
    }
  }
  @keyframes lds-ellipsis2 {
    0% {
      transform: translate(0, 0);
    }
    100% {
      transform: translate(19px, 0);
    }
  }


  button {
    margin-top: 6rem;
    border: 0.2rem solid #F6C215;
    background: #FFF;

    width: 100%;

    &:hover {
      background: #F6C215;
      color: #FFF;
    }

    &.disabled {
      opacity: 0.5;
      cursor: not-allowed;
    }
  }

  
<<<<<<< HEAD
`;


=======

  > .FormSection {
    padding-left: 2.5rem;
    padding-bottom: 0rem;
    padding-top: 0rem;
    


    border-left: 1rem solid #dedede52;
  }

  h3 {
    display: flex;
    width: 100%;
    justify-content: space-between;
    letter-spacing: 0;

    .remove {
      font-size: 1.45rem;
      cursor: pointer;
      text-transform: none;
      font-weight: bold;
      font-family: "Nunito Sans", sans-serif;

      &:hover {
        text-decoration: underline;
      }
    }

  }
  
`;

const FormRow = styled.div`
  display: flex;
  width: 100%;
  box-sizing: border-box;

  ${media.smallDown`
    display: block;
  `}
`;


const FormTools = styled.div`
  display: flex;
  width: 100%;
  box-sizing: border-box;
  justify-content: flex-end;

  div {
    color: #0286ca;
    cursor: pointer;
    font-weight: bold;
    font-size: 1.45rem;
    
    &:hover {
      text-decoration: underline;
    }

    &.full-width {
      width: 100%;
    }


    
  }
`;

const FormField = styled.label`
  flex: 1;
  width: 100%;
  box-sizing: border-box;
  
  input, select, textarea {
    width: 100%;
    
  }

  textarea {
    min-height: 300px;
  }
  input::-webkit-input-placeholder {
    color: #828282;
  }
  
  input:-moz-placeholder { 
    color: #ff0000;
  }
  
  input::-ms-input-placeholder  { 
    color: #ff0000;
  }


  &:nth-child(even){
    ${'' /* background: green; */}
    

    ${media.mediumUp`
      margin-left: 1rem;
    `}
  }


  
`;
>>>>>>> 268b1ae9

const renderer = ({ days, hours, minutes, seconds }) => {
  // Render a countdown
  return <span>{days} Days, {hours} Hrs, {minutes} Mins, {seconds} Secs left to submit</span>;
};

export default class extends React.PureComponent {
  static async getInitialProps({ query }) {
    return { query };
  }

  constructor(props) {
    super(props);
    this.state = {
      tokenCookie: undefined,
      hasValidToken: false,
    };
  }

  onShowConfirmation = ({teamName, ref}) => {
    this.setState({
      showConfirmation: true,
      confirmation: {teamName, ref}
    })
  }

  

  logout = () => {
    this.clearCookie();
    // this.resetForm();
    this.setState({
      // currentSelectedRecordIndex: undefined,
      // existingApplications: []
    })
  }

  clearCookie = () => {
    // console.log('clearCookie...');
    cookies.erase('seed');
    cookies.erase('loginAttemptEmail');
    cookies.erase('token');
    cookies.erase('email');

    this.setState({
      tokenCookie: undefined,
      hasValidToken: false
    })
  }

  getTokenFromCookie = () => {

    return (cookies.get('email') !== null && cookies.get('token') !== null) ? {
      email: cookies.get('email'),
      token: cookies.get('token')
    }: undefined;
  }

  componentDidMount = () => {
    const tokenCookie = this.getTokenFromCookie();

    console.log('tokenCookie', tokenCookie);

    this.setState({
      tokenCookie,
      hasValidToken: false
    })


    if (tokenCookie) {
      this.validateToken(tokenCookie);
    }

    
  }

  validateToken  = async (accessToken) => {
    
    try {
      const {isTokenValid} = (await graphqlClient.query({
        query: IS_TOKEN_VALID,
        variables: {
          accessToken
        }
        // context: {
        //   headers: {
        //     token: this.state.tokenCookie.token,
        //     email: this.state.tokenCookie.email
        //   }
        // }
      })).data;

      // console.log('isTokenValid', isTokenValid);

      this.setState({
        hasValidToken: isTokenValid
      })

      return;
    
      
      

    } catch (err) {
      console.error('error', err);

    }

    this.clearCookie();


  }

  translate = (t) => translate(t, 'registration', this.props.query.locale, {
    // "countries": true,
    // "sectors": true,
    // "project-categories": true
  });


  

  render() {

    // console.log(">>> query", this.props.query);
    // console.log("===> FILEPOND_API_ENDPOINT ", process.env.FILEPOND_API_ENDPOINT);
    // console.log("===> FILEPOND_API_URL", process.env.FILEPOND_API_URL);
    // console.log("===>", process.env.ENV);

    


    const locale = this.props.query.locale;
    

    const loader = <section className="target-section">
      <div className="row">
        <div className="col-full">
          <div className="full-width" style={{textAlign: 'center'}}>
            <><div className="lds-ellipsis"><div></div><div></div><div></div><div></div></div></>
          </div>
        </div>
      </div>
    </section>


    // still validating token
    const isValidatingToken = this.state.tokenCookie !== undefined && !this.state.hasValidToken;
    const isLoggedIn = !isValidatingToken && this.state.hasValidToken;

    

    return (
      <ThisPageContainerComponent>
        <Head>
          <title>{this.translate('siteTitle')} {this.translate('titleSeparator')} {this.translate('pageTitle')}</title>
          <meta name="description" content={this.translate('seoDescription')} />
          <meta name="keywords" content={this.translate('keywords')} />
          <meta property="og:image" content={`${configs.url}${this.translate('ogImage')}`} />
          <meta property="og:type" content="website" />
        </Head>

        

        <section className="s-section target-section first">
          <div className="row">
            <div className="col-full">
              <h1>{this.translate('subhead')}</h1>
            </div>
          </div>
        </section>
        <section className="target-section">
          <div id="extraRegistration" className="row">
            <div className="col-full">
              <div id="trainingBox">              
                <h3>{this.translate('rollingDateToSubmit')}:</h3>
                <Countdown date={new Date(2019, 6, 4, 23, 59, 59, 59)}
                  renderer={renderer}
                />
                <font size="2">{this.translate('teamNotice')}</font> 
                <div>   
                  {this.translate('pmoReminder')}
                  <a href={`mailto:${this.translate('pmoEmailAddress')}`}>{this.translate('pmoEmailAddress')}</a>
                </div>
                <div>
                  <a href="https://medium.com/international-blockchain-olympiad/blockchain-backed-bubble-tea-58934348c4f3" target="_blank">
                    {this.translate('seeSampleHere')}</a>
                </div>
              </div>
            </div>
          </div>
        </section>

        {
          isValidatingToken &&
          loader
        }

        {
          !isValidatingToken &&
          <>
            <section className="target-section">
              <div className="row">
                <div className="col-full">
                  {
                    !isLoggedIn &&
                    <Link route="registrationLogin" params={{ locale }}>
                        <a className="btn btn--stroke btn--primary full-width btn--large" style={{"margin": "1rem auto 6rem"}}>
                            {this.translate('teamLogin')}
                        </a>
                    </Link>
                  }
                  {
                    isLoggedIn &&
                    
                    <a className="btn btn--stroke btn--primary full-width btn--large" style={{"margin": "1rem auto 6rem"}} onClick={()=>{
                      this.logout();
                    }}>
                        {this.translate('teamLogout')}
                    </a>
                  }

                  

                </div>
              </div>
                
            </section>


            { this.state.showConfirmation &&
              <section className="target-section last">

                <div className="row section-header">
                  <div className="col-full">
                    <h3 className="subhead">{isLoggedIn ? this.translate('confirmation.updateTitle') : this.translate('confirmation.title')}</h3>
                  </div>
                  
                </div>
                
                
                <div className="row">

                  <div className="block-tab-full">
                    <div className="col-block" style={{ width: "100%" }}>
                      <div className="item-process__text">
                        <p dangerouslySetInnerHTML={{ __html: isLoggedIn ? this.translate('confirmation.updateMessage') : this.translate('confirmation.message') }} />
                        <p>
                          <b>{this.translate('confirmation.refTitle')}</b><br />#{this.state.confirmation.ref}
                        </p>
                        <p>
                          <b>{this.translate('confirmation.teamNameTitle')}</b><br />{this.state.confirmation.teamName}
                        </p>
                      </div>
                      <div className="full-width" style={{marginBottom: "4rem"}}>
                        <button onClick={()=>{
                          // if (isLoggedIn) {
                          //   location.reload();
                          // } else {
                          //   // this.resetForm();
                          // }
                          location.reload();
                        }}>{isLoggedIn ? this.translate('updateAnother') : this.translate('registerAnother')}</button>
                      </div>
                    </div>
                  </div>

                </div>
              </section>

            }




            {!this.state.showConfirmation &&
              <section className="target-section last">
                  
                <div className="row section-header">
                  <div className="col-full">

                    { isLoggedIn ?
                        <Query query={GET_APPLICATIONS} variables={{ accessToken: {email: this.state.tokenCookie.email, token: this.state.tokenCookie.token }}}>
                          {({ loading, error, data, refetch, networkStatus }) => {
                            console.log('querying graphql...');
                            {/*console.log('loading:', loading);
                            console.log('networkStatus:', networkStatus); */}
                            {/* console.log('error', error);
                            console.log('data', data); */}
                            {/* if ((networkStatus === 4) || loading) return <div className="full-width" style={{textAlign: 'center'}}>
                                <><div className="lds-ellipsis"><div></div><div></div><div></div><div></div></div></>
                              </div>; */}
                            
                            if (error) return `Error! ${error.message}`;

                            if (!_.isEmpty(data)) {
                              
                              const existingApplications = data.getApplications;

                              {/* console.log('existingApplications', existingApplications); */}

                              if (this.state.currentSelectedRecordIndex === undefined) {
                                //console.log('data', data);
                                //this.setState({
                                //  existingApplications,
                                //  currentSelectedRecordIndex: 0,
                                //  record: existingApplications[0]
                                //})
                              }
                              

                              return <RegistrationFormComponent onShowConfirmation={this.onShowConfirmation} isLoggedIn={isLoggedIn} locale={locale} existingApplications={existingApplications}/>
                            
                            }
<<<<<<< HEAD
=======
                          </FormSection>
                          {
                            this.state.record.studentRecords.map((studentRecord, studentIndex) => {

                              return <FormSection className="FormSection" key={studentIndex}>
                                <h3 className="subhead">{this.translate('studentInfo')} {this.state.record.studentRecords.length > 1 && `#${studentIndex + 1}`}

                                  {
                                    this.state.record.studentRecords.length > 1 &&
                                    <div className="remove" data-student-index={studentIndex} onClick={this.removeStudent}>{this.translate('removeStudent')}</div>
                                  }
                                </h3>

                                <FormRow>
                                  <FormField>
                                    {this.getLabel('studentRecords.firstName')}
                                    <input type="text" data-name="firstName" data-section="studentRecords" data-student-index={studentIndex} onChange={this.onRecordChange} value={_.isEmpty(studentRecord['firstName']) ? "" : studentRecord['firstName']} onFocus={this.onFieldFocused} onBlur={this.onFieldBlurred} />
                                  </FormField>

                                  <FormField>
                                    {this.getLabel('studentRecords.lastName')}
                                    <input type="text" data-name="lastName" data-section="studentRecords" data-student-index={studentIndex} onChange={this.onRecordChange} value={_.isEmpty(studentRecord['lastName']) ? "" : studentRecord['lastName']} onFocus={this.onFieldFocused} onBlur={this.onFieldBlurred} />
                                  </FormField>
                                </FormRow>

                                <FormRow>
                                  <FormField>
                                    {this.getLabel('studentRecords.phoneNumber')}
                                    <input type="tel" data-name="phoneNumber" data-section="studentRecords" data-student-index={studentIndex} onChange={this.onRecordChange} value={_.isEmpty(studentRecord['phoneNumber']) ? "" : studentRecord['phoneNumber']} onFocus={this.onFieldFocused} onBlur={this.onFieldBlurred} />
                                  </FormField>

                                  <FormField>
                                    {this.getLabel('studentRecords.email')}
                                    <input type="email" data-name="email" data-section="studentRecords" data-student-index={studentIndex} onChange={this.onRecordChange} value={_.isEmpty(studentRecord['email']) ? "" : studentRecord['email']} onFocus={this.onFieldFocused} onBlur={this.onFieldBlurred} />
                                  </FormField>
                                </FormRow>
                              
                                 {/* Collapsible */}
                                 {/* <Collapsible class="collapsible" trigger="Add Credential Information"> */}
                                {
                                  studentRecord.educationRecords.map((educationRecord, studentEducationIndex) => {

                                    return <FormSection className="FormSection" key={studentEducationIndex}>
                                      <h3 className="subhead">{this.translate('studentEducationInfo')} {studentRecord.educationRecords.length > 1 && `#${studentEducationIndex + 1}`}
                                        {
                                          studentRecord.educationRecords.length > 1 &&
                                          <div className="remove" data-student-index={studentIndex}
                                            data-student-education-index={studentEducationIndex} onClick={this.removeStudentEducationRecord}>{this.translate('removeStudentEducationRecord')}</div>
                                        }
                                      </h3>
                                      <FormRow>
                                        <FormField>
                                          {this.getLabel('studentRecords.educationRecords.degree')}
                                          <input type="text" data-name="degree" data-section="studentEducationRecords" data-student-index={studentIndex} data-student-education-index={studentEducationIndex} onChange={this.onRecordChange} value={_.isEmpty(educationRecord['degree']) ? "" : educationRecord['degree']} onFocus={this.onFieldFocused} onBlur={this.onFieldBlurred} />
                                        </FormField>

                                        <FormField>
                                          {this.getLabel('studentRecords.educationRecords.programme')}
                                          <input type="text" data-name="programme" data-section="studentEducationRecords" data-student-index={studentIndex} data-student-education-index={studentEducationIndex} onChange={this.onRecordChange} value={_.isEmpty(educationRecord['programme']) ? "" : educationRecord['programme']} onFocus={this.onFieldFocused} onBlur={this.onFieldBlurred} />
                                        </FormField>
                                      </FormRow>
                                      <FormRow>
                                        <FormField>
                                          {this.getLabel('studentRecords.educationRecords.institutionName')}
                                          <input type="text" data-name="institutionName" data-section="studentEducationRecords" data-student-index={studentIndex} data-student-education-index={studentEducationIndex} onChange={this.onRecordChange} value={_.isEmpty(educationRecord['institutionName']) ? "" : educationRecord['institutionName']} onFocus={this.onFieldFocused} onBlur={this.onFieldBlurred} />
                                        </FormField>

                                        <FormField>
                                          {this.getLabel('studentRecords.educationRecords.yearOfGraduation')}
                                          <select data-name="yearOfGraduation" data-section="studentEducationRecords" data-student-index={studentIndex} data-student-education-index={studentEducationIndex} onChange={this.onRecordChange} value={_.isEmpty(educationRecord['yearOfGraduation']) ? "" : educationRecord['yearOfGraduation']} onFocus={this.onFieldFocused} onBlur={this.onFieldBlurred}>
                                            <option value=""></option>
                                            {
                                              this.getGraduationYearRange().map((year, index) => {
                                                return <option value={year} key={year}>{year}</option>
                                              })
                                            }
                                          </select>
                                        </FormField>
                                      </FormRow>
                                      <FormRow>
                                        <FormField>
                                          {this.getLabel('studentRecords.educationRecords.studentNumber')}
                                          <input type="text" data-name="studentNumber" data-section="studentEducationRecords" data-student-index={studentIndex} data-student-education-index={studentEducationIndex} onChange={this.onRecordChange} value={_.isEmpty(educationRecord['studentNumber']) ? "" : educationRecord['studentNumber']} onFocus={this.onFieldFocused} onBlur={this.onFieldBlurred} />
                                        </FormField>                                       
                                      </FormRow>
                                      <FormRow>
                                        <FormField>
                                          {this.getLabel('studentRecords.educationRecords.studentCardFrontFile')}
                                          <input disabled style={{display: "none"}} type="text" data-name="studentCardFrontFileId" data-section="studentEducationRecords" data-student-index={studentIndex} data-student-education-index={studentEducationIndex} value={_.isEmpty(educationRecord['studentCardFrontFileId']) ? "" : educationRecord['studentCardFrontFileId']} />
                                          <FilePond
                                            allowMultiple={false}
                                            {...this.translate('filepond')}
                                            acceptedFileTypes="image/png, image/jpeg, application/pdf"
                                            labelFileTypeNotAllowed={this.translate('studentRecords.educationRecords.studentCardFrontFileType')}
                                            allowFileSizeValidation={true}
                                            maxTotalFileSize="100MB"
                                            ref={ref => this.pondRefs.studentCardFronts[`${studentIndex}-${studentEducationIndex}`] = ref}
                                            server={filepondServer}

                                            onprocessfileabort={(file)=>{this.onPendingUploads(false)}}
                                            onprocessfilestart={(file)=>{this.onPendingUploads()}}
                                            onremovefile={(file)=>{
                                              // console.log('onremovefile', file);
                                              this.onPendingUploads(false);
                                              this.onFilepondChange(file, {
                                                name: "studentCardFrontFileId",
                                                section: "studentEducationRecords",
                                                studentIndex,
                                                studentEducationIndex
                                              });
                                            }}
                                            onprocessfile={(error, file)=>{
                                              // console.log('onprocessfile', file, file.serverId);
                                              this.onPendingUploads(false);
                                              this.onFilepondChange(file, {
                                                name: "studentCardFrontFileId",
                                                section: "studentEducationRecords",
                                                studentIndex,
                                                studentEducationIndex
                                              });
                                            }}
                                            />                                          
                                        </FormField>
                                        <FormField>
                                          {this.getLabel('studentRecords.educationRecords.studentCardBackFile')}
                                          <input disabled style={{display: "none"}} type="text" data-name="studentCardBackFileId" data-section="studentEducationRecords" data-student-index={studentIndex} data-student-education-index={studentEducationIndex} value={_.isEmpty(educationRecord['studentCardBackFileId']) ? "" : educationRecord['studentCardBackFileId']} />
                                          <FilePond
                                            allowMultiple={false}
                                            {...this.translate('filepond')}
                                            acceptedFileTypes="image/png, image/jpeg, application/pdf"
                                            labelFileTypeNotAllowed={this.translate('studentRecords.educationRecords.studentCardBackFileType')}
                                            allowFileSizeValidation={true}
                                            maxTotalFileSize="100MB"
                                            ref={ref => this.pondRefs.studentCardBacks[`${studentIndex}-${studentEducationIndex}`] = ref}
                                            
                                            server={filepondServer}
                                            onprocessfileabort={(file)=>{this.onPendingUploads(false)}}
                                            onprocessfilestart={(file)=>{this.onPendingUploads()}}
                                            onremovefile={(file)=>{
                                              // console.log('onremovefile', file);
                                              this.onPendingUploads(false);
                                              this.onFilepondChange(file, {
                                                name: "studentCardBackFileId",
                                                section: "studentEducationRecords",
                                                studentIndex,
                                                studentEducationIndex
                                              });
                                            }}
                                            onprocessfile={(error, file)=>{
                                              // console.log('onprocessfile', file, file.serverId);
                                              this.onPendingUploads(false);
                                              this.onFilepondChange(file, {
                                                name: "studentCardBackFileId",
                                                section: "studentEducationRecords",
                                                studentIndex,
                                                studentEducationIndex
                                              });
                                            }}
                                            />
                                        </FormField>
                                      </FormRow>

                                      <FormRow>
                                        <FormField>
                                          {this.getLabel('studentRecords.educationRecords.transcriptFile')}
                                          <input disabled style={{display: "none"}} type="text" data-name="transcriptFileId" data-section="studentEducationRecords" data-student-index={studentIndex} data-student-education-index={studentEducationIndex} value={_.isEmpty(educationRecord['transcriptFileId']) ? "" : educationRecord['transcriptFileId']} />
                                          <FilePond
                                            allowMultiple={false}
                                            {...this.translate('filepond')}

                                            acceptedFileTypes="image/png, image/jpeg, application/pdf, application/zip"
                                            labelFileTypeNotAllowed={this.translate('studentRecords.educationRecords.transcriptFileType')}
                                            allowFileSizeValidation={true}
                                            maxTotalFileSize="100MB"
                                            ref={ref => this.pondRefs.transcripts[`${studentIndex}-${studentEducationIndex}`] = ref}
                                            
                                            server={filepondServer}
                                            onprocessfileabort={(file)=>{this.onPendingUploads(false)}}
                                            onprocessfilestart={(file)=>{this.onPendingUploads()}}
                                            onremovefile={(file)=>{
                                              // console.log('onremovefile', file);
                                              this.onPendingUploads(false);
                                              this.onFilepondChange(file, {
                                                name: "transcriptFileId",
                                                section: "studentEducationRecords",
                                                studentIndex,
                                                studentEducationIndex
                                              });
                                            }}
                                            onprocessfile={(error, file)=>{
                                              // console.log('onprocessfile', file, file.serverId);
                                              this.onPendingUploads(false);
                                              this.onFilepondChange(file, {
                                                name: "transcriptFileId",
                                                section: "studentEducationRecords",
                                                studentIndex,
                                                studentEducationIndex
                                              });
                                            }}
                                            />                               
                                        </FormField>                                 
                                      </FormRow>
                                      <FormRow>
                                        <FormField>
                                          {this.getLabel('studentRecords.educationRecords.city')}
                                          <input type="text" data-name="city" data-section="studentEducationRecords" data-student-index={studentIndex} data-student-education-index={studentEducationIndex} onChange={this.onRecordChange} value={_.isEmpty(educationRecord['city']) ? "" : educationRecord['city']} onFocus={this.onFieldFocused} onBlur={this.onFieldBlurred} />
                                        </FormField>

                                        <FormField>
                                          {this.getLabel('studentRecords.educationRecords.state')}
                                          <input type="text" data-name="state" data-section="studentEducationRecords" data-student-index={studentIndex} data-student-education-index={studentEducationIndex} onChange={this.onRecordChange} value={_.isEmpty(educationRecord['state']) ? "" : educationRecord['state']} onFocus={this.onFieldFocused} onBlur={this.onFieldBlurred} />
                                        </FormField>
                                      </FormRow>

                                      <FormRow>
                                        <FormField>
                                          {this.getLabel('studentRecords.educationRecords.countryCode')}
                                          <CountryInputSelectComponent
                                            locale={locale}
                                            dataName="countryCode"
                                            dataSection="studentEducationRecords"
                                            dataStudentIndex={studentIndex}
                                            dataStudentEducationIndex={studentEducationIndex}
                                            value={_.isEmpty(educationRecord['countryCode']) ? "" : educationRecord['countryCode']}
                                            onFocus={this.onFieldFocused}
                                            onBlur={this.onFieldBlurred}
                                            onChange={this.onRecordChange}
                                          />
                                        </FormField>
                                      </FormRow>
                                    </FormSection>
                                  })
                                }    
                                <FormTools>
                                  <div data-student-index={studentIndex} onClick={this.addStudentEducationRecord}>
                                    {this.translate('addAnotherStudentEducationRecord')}
                                  </div>
                                </FormTools>
                                {/* </Collapsible> */}
                                {/* Collapsible End */}
                              </FormSection>
                            })
                          }

                          <FormTools>
                            <div onClick={this.addStudent}>
                              {this.state.record.studentRecords.length < MAX_STUDENT_PER_TEAM && this.translate('addAnotherStudent')}
                            </div>


                          </FormTools>


                          {
                            this.state.record.advisorRecords.map((advisorRecord, advisorIndex) => {

                              return <FormSection className="FormSection" key={advisorIndex}>
                                <h3 className="subhead">{this.translate('advisorInfo')} {this.state.record.advisorRecords.length > 1 && `#${advisorIndex + 1}`}

                                  {
                                    this.state.record.advisorRecords.length > 1 &&
                                    <div className="remove" data-advisor-index={advisorIndex} onClick={this.removeAdvisor}>{this.translate('removeAdvisor')}</div>
                                  }
                                </h3>
>>>>>>> 268b1ae9

                            return loader
                            
                          }}
                        </Query> :
                        <RegistrationFormComponent onShowConfirmation={this.onShowConfirmation} locale={locale}/>
                    }

                    
                    
                  </div>
                </div>
              </section>
            }


          </>
        }


        
              
              



        

<<<<<<< HEAD
=======
                                    return <FormSection className="FormSection" key={associationRecordIndex}>
                                      {this.getLabel('advisorRecords.firstName')}
                                      <h3 className="subhead">{this.translate('advisorAssociationInfo')} {advisorRecord.associationRecords.length > 1 && `#${associationRecordIndex + 1}`}
                                        {
                                          advisorRecord.associationRecords.length > 1 &&
                                          <div className="remove" data-advisor-index={advisorIndex}
                                            data-advisor-education-index={associationRecordIndex} onClick={this.removeAdvisorAssociationRecord}>{this.translate('removeAdvisorAssociationRecord')}</div>
                                        }
                                      </h3>


                                      <FormRow>
                                        <FormField>
                                          {this.getLabel('advisorRecords.associationRecords.organisationName')}
                                          <input type="text" data-name="organisationName" data-section="advisorAssociationRecords" data-advisor-index={advisorIndex} data-advisor-association-index={associationRecordIndex} onChange={this.onRecordChange} value={_.isEmpty(associationRecord['organisationName']) ? "" : associationRecord['organisationName']} onFocus={this.onFieldFocused} onBlur={this.onFieldBlurred} />
                                        </FormField>

                                      </FormRow>

                                      <FormRow>
                                        <FormField>
                                          {this.getLabel('advisorRecords.associationRecords.title')}
                                          <input type="text" data-name="title" data-section="advisorAssociationRecords" data-advisor-index={advisorIndex} data-advisor-association-index={associationRecordIndex} onChange={this.onRecordChange} value={_.isEmpty(associationRecord['title']) ? "" : associationRecord['title']} onFocus={this.onFieldFocused} onBlur={this.onFieldBlurred} />
                                        </FormField>

                                        <FormField>
                                          {this.getLabel('advisorRecords.associationRecords.sectorCode')}
                                          <select data-name="sectorCode" data-section="advisorAssociationRecords" data-advisor-index={advisorIndex} data-advisor-association-index={associationRecordIndex} onChange={this.onRecordChange} value={_.isEmpty(associationRecord['sectorCode']) ? "" : associationRecord['sectorCode']} onFocus={this.onFieldFocused} onBlur={this.onFieldBlurred}>
                                            <option value=""></option>
                                            {
                                              Object.keys(sectors).map((sectorCode, index) => {
                                                return <option value={sectorCode} key={sectorCode}>{sectors[sectorCode]}</option>
                                              })
                                            }
                                          </select>
                                        </FormField>
                                      </FormRow>



                                      <FormRow>
                                        <FormField>
                                          {this.getLabel('advisorRecords.associationRecords.yearCommencement')}
                                          <select data-name="yearCommencement" data-section="advisorAssociationRecords" data-advisor-index={advisorIndex} data-advisor-association-index={associationRecordIndex} onChange={this.onRecordChange} value={_.isEmpty(associationRecord['yearCommencement']) ? "" : associationRecord['yearCommencement']} onFocus={this.onFieldFocused} onBlur={this.onFieldBlurred}>
                                            <option value=""></option>
                                            {
                                              this.getAssociationYearRange().map((year, index) => {
                                                return <option value={year} key={year}>{year}</option>
                                              })
                                            }
                                          </select>
                                        </FormField>

                                        <FormField>
                                          {this.getLabel('advisorRecords.associationRecords.yearCessation')}
                                          <select data-name="yearCessation" data-section="advisorAssociationRecords" data-advisor-index={advisorIndex} data-advisor-association-index={associationRecordIndex} onChange={this.onRecordChange} value={_.isEmpty(associationRecord['yearCessation']) ? "" : associationRecord['yearCessation']} onFocus={this.onFieldFocused} onBlur={this.onFieldBlurred}>
                                            <option value=""> - </option>
                                            {
                                              this.getAssociationYearRange(associationRecord['yearCommencement']).map((year, index) => {
                                                return <option value={year} key={year}>{year}</option>
                                              })
                                            }
                                          </select>
                                        </FormField>
                                      </FormRow>



                                      <FormRow>
                                        <FormField>
                                          {this.getLabel('advisorRecords.associationRecords.city')}
                                          <input type="text" data-name="city" data-section="advisorAssociationRecords" data-advisor-index={advisorIndex} data-advisor-association-index={associationRecordIndex} onChange={this.onRecordChange} value={_.isEmpty(associationRecord['city']) ? "" : associationRecord['city']} onFocus={this.onFieldFocused} onBlur={this.onFieldBlurred} />
                                        </FormField>
                                        <FormField>
                                          {this.getLabel('advisorRecords.associationRecords.state')}
                                          <input type="text" data-name="state" data-section="advisorAssociationRecords" data-advisor-index={advisorIndex} data-advisor-association-index={associationRecordIndex} onChange={this.onRecordChange} value={_.isEmpty(associationRecord['state']) ? "" : associationRecord['state']} onFocus={this.onFieldFocused} onBlur={this.onFieldBlurred} />
                                        </FormField>
                                      </FormRow>
                                      <FormRow>


                                        <FormField>
                                          {this.getLabel('advisorRecords.associationRecords.countryCode')}
                                          <CountryInputSelectComponent
                                            locale={locale}
                                            dataName="countryCode"
                                            dataSection="advisorAssociationRecords"
                                            dataAdvisorIndex={advisorIndex}
                                            dataAdvisorAssociationIndex={associationRecordIndex}
                                            value={_.isEmpty(associationRecord['countryCode']) ? "" : associationRecord['countryCode']}
                                            onFocus={this.onFieldFocused}
                                            onBlur={this.onFieldBlurred}
                                            onChange={this.onRecordChange}
                                          />
                                        </FormField>
                                      </FormRow>
                                    </FormSection>
                                  })
                                }

                                <FormTools>
                                  <div data-advisor-index={advisorIndex} onClick={this.addAdvisorAssociationRecord}>
                                    {this.translate('addAnotherAdvisorAssociationRecord')}
                                  </div>
                                </FormTools>

                              </FormSection>
                            })
                          }


                          <FormTools>
                            <div onClick={this.addAdvisor}>
                              {
                                this.state.record.advisorRecords.length > 0 ?
                                  this.translate('addAnotherAdvisor')
                                  : this.translate('addAnAdvisor')
                              }
                            </div>
                          </FormTools>



                          {
                            this.state.record.projectRecords.map((projectRecord, projectIndex) => {
                              {/* console.log('projectRecord', projectRecord); */}
                              return <FormSection className="FormSection" key={projectIndex}>

                                <h3 className="subhead">{this.translate('projectInfo')} {this.state.record.projectRecords.length > 1 && `#${projectIndex + 1}`}

                                  {
                                    this.state.record.projectRecords.length > 1 &&
                                    <div className="remove" data-project-index={projectIndex} onClick={this.removeProject}>{this.translate('removeProject')}</div>
                                  }
                                </h3>

                                <h5>{this.translate('extraInfo')} </h5>
                                <FormRow>
                                  <FormField>
                                    {this.getLabel('projectRecords.name')}
                                    <input type="text" data-name="name" data-section="projectRecords" data-project-index={projectIndex} onChange={this.onRecordChange} value={_.isEmpty(projectRecord['name']) ? "" : projectRecord['name']} onFocus={this.onFieldFocused} onBlur={this.onFieldBlurred} />
                                  </FormField>

                                  <FormField>
                                    {this.getLabel('projectRecords.projectCategoryKey')}
                                    <select data-name="projectCategoryKey" data-section="projectRecords" data-project-index={projectIndex} onChange={this.onRecordChange} value={_.isEmpty(projectRecord['projectCategoryKey']) ? "" : projectRecord['projectCategoryKey']} onFocus={this.onFieldFocused} onBlur={this.onFieldBlurred}>
                                      <option value=""></option>
                                      {
                                        Object.keys(projectCategories).map((projectCategoryKey, index) => {
                                          return <option value={projectCategoryKey} key={projectCategoryKey}>{projectCategories[projectCategoryKey].name}</option>
                                        })
                                      }
                                    </select>
                                  </FormField>
                                </FormRow>
                                <FormRow>
                                  <FormField>
                                    {this.getLabel('projectRecords.description')}
                                    <input type="text" placeholder={this.translate('projectRecords.descriptionPlaceholderText')} data-name="description" data-section="projectRecords" data-project-index={projectIndex} onChange={this.onRecordChange} value={_.isEmpty(projectRecord['description']) ? "" : projectRecord['description']} onFocus={this.onFieldFocused} onBlur={this.onFieldBlurred} />
                                  </FormField>
                                </FormRow>





                                <FormRow>
                                  <FormField>
                                    {this.getLabel('projectRecords.projectProposalFile')}
                                    <input disabled style={{display: "none"}} type="text" data-name="whitepaperFileId" data-section="projectRecords" data-project-index={projectIndex} value={_.isEmpty(projectRecord['whitepaperFileId']) ? "" : projectRecord['whitepaperFileId']} />
                                    <FilePond
                                      allowMultiple={false}
                                      {...this.translate('filepond')}

                                      acceptedFileTypes="application/pdf, application/zip"
                                      labelFileTypeNotAllowed={this.translate('projectRecords.whitepaperFileType')}
                                      allowFileSizeValidation={true}
                                      maxTotalFileSize="500MB"
                                      
                                      
                                      server={filepondServer}
                                      onprocessfileabort={(file)=>{this.onPendingUploads(false)}}
                                      onprocessfilestart={(file)=>{this.onPendingUploads()}}
                                      onremovefile={(file)=>{
                                        // console.log('onremovefile', file);
                                        this.onPendingUploads(false);
                                        this.onFilepondChange(file, {
                                          name: "whitepaperFileId",
                                          section: "projectRecords",
                                          projectIndex
                                        });
                                      }}
                                      onprocessfile={(error, file)=>{
                                        // console.log('onprocessfile', file, file.serverId);
                                        this.onPendingUploads(false);
                                        this.onFilepondChange(file, {
                                          name: "whitepaperFileId",
                                          section: "projectRecords",
                                          projectIndex
                                        });
                                      }}

                                      />
                                    
                                    
                                    
                                  </FormField>

                                  
                                </FormRow>

                                {(projectRecord.whitepaperFileIds && projectRecord.whitepaperFileIds.length > 0) && 
                                  <FormRow>
                                    <FormField>
                                      {this.getLabel('projectRecords.whitepaperSubmitted')}
                                      <div>
                                        <ol>
                                          {
                                            projectRecord.whitepaperFileIds.slice().reverse().map((dropfile, index)=>{
                                              return <li key={index}><a target="_blank" href={`${process.env.FILEPOND_API_URL}${process.env.FILEPOND_API_ENDPOINT}${process.env.FILEPOND_API_URL}${process.env.FILEPOND_API_ENDPOINT}${dropfile.fileId}`}>{getFilenameFromFileId(dropfile.fileId)}</a> {dropfile.receivedAt && <span>- {moment(dropfile.receivedAt).fromNow()}</span>}</li>
                                            })
                                          }
                                        </ol>
                                      </div>
                                    </FormField>
                                  </FormRow>
                                }
                                


                                {/* <FormRow>
                                  <FormField>
                                    {this.getLabel('projectRecords.presentationFile')}
                                    <input disabled style={{display: "none"}} type="text" data-name="presentationFileId" data-section="projectRecords" data-project-index={projectIndex} value={_.isEmpty(projectRecord['presentationFileId']) ? "" : projectRecord['presentationFileId']} />
                                    <FilePond
                                      allowMultiple={false}
                                      {...this.translate('filepond')}

                                      acceptedFileTypes="application/pdf, application/zip"
                                      labelFileTypeNotAllowed={this.translate('projectRecords.presentationFileType')}
                                      allowFileSizeValidation={true}
                                      maxTotalFileSize="500MB"
                                      
                                      
                                      server={filepondServer}
                                      onprocessfileabort={(file)=>{this.onPendingUploads(false)}}
                                      onprocessfilestart={(file)=>{this.onPendingUploads()}}
                                      onremovefile={(file)=>{
                                        // console.log('onremovefile', file);
                                        this.onPendingUploads(false);
                                        this.onFilepondChange(file, {
                                          name: "presentationFileId",
                                          section: "projectRecords",
                                          projectIndex
                                        });
                                      }}
                                      onprocessfile={(error, file)=>{
                                        // console.log('onprocessfile', file, file.serverId);
                                        this.onPendingUploads(false);
                                        this.onFilepondChange(file, {
                                          name: "presentationFileId",
                                          section: "projectRecords",
                                          projectIndex
                                        });
                                      }}

                                      />
                                    
                                    
                                    
                                  </FormField>

                                  
                                </FormRow> */}



                              </FormSection>
                            })
                          }
                          <FormTools>
                            <div onClick={this.addProject}>
                              {this.state.record.projectRecords.length < MAX_PROJECT_PER_TEAM && this.translate('addAnotherProject')}
                            </div>
                          </FormTools>
                          <h5>{this.translate('wpReminder')}
                          <a href={`mailto:${this.translate('wpEmailAddress')}`}>{this.translate('wpEmailAddress')}</a>
                          </h5>
                          <FormTools>
                            <div className="full-width">
                              {this.state.hasValidToken !== true &&
                                <button className={classNames({
                                  disabled: this.state.pendingUploads > 0 ||this.state.recordIsValid !== true || this.state.isEditorMutating === true
                                })} disabled={this.state.pendingUploads > 0 || !this.state.recordIsValid || this.state.isEditorMutating === true} onClick={() => {
                                  this.onCreateApplication(mutate)
                                }}>
                                  {
                                    !this.state.isEditorMutating ? 
                                      this.translate('submit') :
                                      <><div className="lds-ellipsis"><div></div><div></div><div></div><div></div></div></>
                                  }
                                </button>
                              }
>>>>>>> 268b1ae9



        
      </ThisPageContainerComponent>
    )
  }
}<|MERGE_RESOLUTION|>--- conflicted
+++ resolved
@@ -8,12 +8,7 @@
 import cookies from 'browser-cookies';
 
 
-<<<<<<< HEAD
-
-=======
-import { media, style } from 'helpers/styledComponents.js';
-import CryptoJS from "crypto-js";
->>>>>>> 268b1ae9
+
 import {translate} from 'helpers/translate.js';
 // import { transparentize } from 'polished'
 
@@ -28,112 +23,6 @@
 import { Query } from "react-apollo";
 import gql from 'graphql-tag'
 
-<<<<<<< HEAD
-=======
-import Countdown from 'react-countdown-now';
-
-// import Collapsible from 'react-collapsible';
-
-import axios from 'axios';
-// import FilePondComponent from 'components/FilePondComponent';
-import { FilePond, registerPlugin } from 'react-filepond';
-import '/node_modules/filepond/dist/filepond.min.css';
-
-import FilePondPluginFileValidateType from 'filepond-plugin-file-validate-type';
-import FilePondPluginImageExifOrientation from 'filepond-plugin-image-exif-orientation';
-import FilePondPluginImagePreview from 'filepond-plugin-image-preview';
-import FilePondPluginFileValidateSize from 'filepond-plugin-file-validate-size';
-import '/node_modules/filepond-plugin-image-preview/dist/filepond-plugin-image-preview.css';
-
-
-// Register the plugins
-registerPlugin(FilePondPluginFileValidateType, FilePondPluginFileValidateSize, FilePondPluginImageExifOrientation, FilePondPluginImagePreview);
-
-const SALT = process.env.SALT ? process.env.SALT : ")6Dc1UP*S9Night-Age-Doll-Famous-8as81*@()#@";
-
-const getFilenameFromFileId = (fileId) => {
-  // console.log('getFilenameFromFileId', fileId, SALT);
-  const filename = _.last(CryptoJS.AES.decrypt(fileId, SALT).toString(CryptoJS.enc.Utf8).split('/'));
-  // console.log('fileId', fileId);
-  // console.log('SALT', SALT);
-  // console.log('filename', filename);
-  return filename;
-}
-
-const filepondServer = {
-  url: process.env.FILEPOND_API_URL,
-  process: function(fieldName, file, metadata, load, error, progress, abort) {
-    // console.log(fieldName, file);
-
-    const CancelToken = axios.CancelToken;
-
-    // console.log('file', file);
-    let cancelPutGSXHR;
-    let cancelGetSignedUrlXHR;
-    
-    axios.post(`${process.env.FILEPOND_API_URL}${process.env.FILEPOND_API_ENDPOINT}`, {
-      type: file.type,
-      name: file.name,
-      size: file.size,
-    }, {
-      cancelToken: new CancelToken(function executor(c) {
-        // An executor function receives a cancel function as a parameter
-        cancelGetSignedUrlXHR = c;
-      })
-    })
-    .then(function (response) {
-      // console.log(response.data);
-
-      const serverId = response.data.serverId;
-
-      // const formData = new FormData();
-      // formData.append('file',file);
-      // formData.append('Content-Type', file.type);
-      // formData.append('GoogleAccessId', response.data.GoogleAccessId);
-      // formData.append('policy', response.data.policy.base64);
-      // formData.append('signature', response.data.policy.signature);
-      // formData.append('bucket', response.data.bucket);
-
-      axios.put(`${response.data.signedUrl}`, file, 
-        {
-          headers: { 
-            'content-type': file.type,
-            
-          }
-        }, {
-          cancelToken: new CancelToken(function executor(c) {
-          // An executor function receives a cancel function as a parameter
-          cancelPutGSXHR = c;
-          })
-        }
-      ).then((response) => {
-        console.log(serverId);
-        load(serverId);
-      })
-      .catch((e) => {
-        console.log(e);
-        error();
-      })
-    }).catch((e) => {
-      console.log(e);
-      error();
-    });
-
-
-    // Should expose an abort method so the request can be cancelled
-    return {
-      abort: () => {
-        // This function is entered if the user has tapped the cancel button
-        if (cancelGetSignedUrlXHR)
-          cancelGetSignedUrlXHR();
-        if (cancelPutGSXHR)
-          cancelPutGSXHR();
-
-        // Let FilePond know the request has been cancelled
-        abort();
-      }
-    };
->>>>>>> 268b1ae9
 
 import { createHttpLink } from "apollo-link-http";
 import ApolloClient from "apollo-client";
@@ -357,119 +246,9 @@
   }
 
   
-<<<<<<< HEAD
 `;
 
 
-=======
-
-  > .FormSection {
-    padding-left: 2.5rem;
-    padding-bottom: 0rem;
-    padding-top: 0rem;
-    
-
-
-    border-left: 1rem solid #dedede52;
-  }
-
-  h3 {
-    display: flex;
-    width: 100%;
-    justify-content: space-between;
-    letter-spacing: 0;
-
-    .remove {
-      font-size: 1.45rem;
-      cursor: pointer;
-      text-transform: none;
-      font-weight: bold;
-      font-family: "Nunito Sans", sans-serif;
-
-      &:hover {
-        text-decoration: underline;
-      }
-    }
-
-  }
-  
-`;
-
-const FormRow = styled.div`
-  display: flex;
-  width: 100%;
-  box-sizing: border-box;
-
-  ${media.smallDown`
-    display: block;
-  `}
-`;
-
-
-const FormTools = styled.div`
-  display: flex;
-  width: 100%;
-  box-sizing: border-box;
-  justify-content: flex-end;
-
-  div {
-    color: #0286ca;
-    cursor: pointer;
-    font-weight: bold;
-    font-size: 1.45rem;
-    
-    &:hover {
-      text-decoration: underline;
-    }
-
-    &.full-width {
-      width: 100%;
-    }
-
-
-    
-  }
-`;
-
-const FormField = styled.label`
-  flex: 1;
-  width: 100%;
-  box-sizing: border-box;
-  
-  input, select, textarea {
-    width: 100%;
-    
-  }
-
-  textarea {
-    min-height: 300px;
-  }
-  input::-webkit-input-placeholder {
-    color: #828282;
-  }
-  
-  input:-moz-placeholder { 
-    color: #ff0000;
-  }
-  
-  input::-ms-input-placeholder  { 
-    color: #ff0000;
-  }
-
-
-  &:nth-child(even){
-    ${'' /* background: green; */}
-    
-
-    ${media.mediumUp`
-      margin-left: 1rem;
-    `}
-  }
-
-
-  
-`;
->>>>>>> 268b1ae9
 
 const renderer = ({ days, hours, minutes, seconds }) => {
   // Render a countdown
@@ -784,273 +563,7 @@
                               return <RegistrationFormComponent onShowConfirmation={this.onShowConfirmation} isLoggedIn={isLoggedIn} locale={locale} existingApplications={existingApplications}/>
                             
                             }
-<<<<<<< HEAD
-=======
-                          </FormSection>
-                          {
-                            this.state.record.studentRecords.map((studentRecord, studentIndex) => {
-
-                              return <FormSection className="FormSection" key={studentIndex}>
-                                <h3 className="subhead">{this.translate('studentInfo')} {this.state.record.studentRecords.length > 1 && `#${studentIndex + 1}`}
-
-                                  {
-                                    this.state.record.studentRecords.length > 1 &&
-                                    <div className="remove" data-student-index={studentIndex} onClick={this.removeStudent}>{this.translate('removeStudent')}</div>
-                                  }
-                                </h3>
-
-                                <FormRow>
-                                  <FormField>
-                                    {this.getLabel('studentRecords.firstName')}
-                                    <input type="text" data-name="firstName" data-section="studentRecords" data-student-index={studentIndex} onChange={this.onRecordChange} value={_.isEmpty(studentRecord['firstName']) ? "" : studentRecord['firstName']} onFocus={this.onFieldFocused} onBlur={this.onFieldBlurred} />
-                                  </FormField>
-
-                                  <FormField>
-                                    {this.getLabel('studentRecords.lastName')}
-                                    <input type="text" data-name="lastName" data-section="studentRecords" data-student-index={studentIndex} onChange={this.onRecordChange} value={_.isEmpty(studentRecord['lastName']) ? "" : studentRecord['lastName']} onFocus={this.onFieldFocused} onBlur={this.onFieldBlurred} />
-                                  </FormField>
-                                </FormRow>
-
-                                <FormRow>
-                                  <FormField>
-                                    {this.getLabel('studentRecords.phoneNumber')}
-                                    <input type="tel" data-name="phoneNumber" data-section="studentRecords" data-student-index={studentIndex} onChange={this.onRecordChange} value={_.isEmpty(studentRecord['phoneNumber']) ? "" : studentRecord['phoneNumber']} onFocus={this.onFieldFocused} onBlur={this.onFieldBlurred} />
-                                  </FormField>
-
-                                  <FormField>
-                                    {this.getLabel('studentRecords.email')}
-                                    <input type="email" data-name="email" data-section="studentRecords" data-student-index={studentIndex} onChange={this.onRecordChange} value={_.isEmpty(studentRecord['email']) ? "" : studentRecord['email']} onFocus={this.onFieldFocused} onBlur={this.onFieldBlurred} />
-                                  </FormField>
-                                </FormRow>
-                              
-                                 {/* Collapsible */}
-                                 {/* <Collapsible class="collapsible" trigger="Add Credential Information"> */}
-                                {
-                                  studentRecord.educationRecords.map((educationRecord, studentEducationIndex) => {
-
-                                    return <FormSection className="FormSection" key={studentEducationIndex}>
-                                      <h3 className="subhead">{this.translate('studentEducationInfo')} {studentRecord.educationRecords.length > 1 && `#${studentEducationIndex + 1}`}
-                                        {
-                                          studentRecord.educationRecords.length > 1 &&
-                                          <div className="remove" data-student-index={studentIndex}
-                                            data-student-education-index={studentEducationIndex} onClick={this.removeStudentEducationRecord}>{this.translate('removeStudentEducationRecord')}</div>
-                                        }
-                                      </h3>
-                                      <FormRow>
-                                        <FormField>
-                                          {this.getLabel('studentRecords.educationRecords.degree')}
-                                          <input type="text" data-name="degree" data-section="studentEducationRecords" data-student-index={studentIndex} data-student-education-index={studentEducationIndex} onChange={this.onRecordChange} value={_.isEmpty(educationRecord['degree']) ? "" : educationRecord['degree']} onFocus={this.onFieldFocused} onBlur={this.onFieldBlurred} />
-                                        </FormField>
-
-                                        <FormField>
-                                          {this.getLabel('studentRecords.educationRecords.programme')}
-                                          <input type="text" data-name="programme" data-section="studentEducationRecords" data-student-index={studentIndex} data-student-education-index={studentEducationIndex} onChange={this.onRecordChange} value={_.isEmpty(educationRecord['programme']) ? "" : educationRecord['programme']} onFocus={this.onFieldFocused} onBlur={this.onFieldBlurred} />
-                                        </FormField>
-                                      </FormRow>
-                                      <FormRow>
-                                        <FormField>
-                                          {this.getLabel('studentRecords.educationRecords.institutionName')}
-                                          <input type="text" data-name="institutionName" data-section="studentEducationRecords" data-student-index={studentIndex} data-student-education-index={studentEducationIndex} onChange={this.onRecordChange} value={_.isEmpty(educationRecord['institutionName']) ? "" : educationRecord['institutionName']} onFocus={this.onFieldFocused} onBlur={this.onFieldBlurred} />
-                                        </FormField>
-
-                                        <FormField>
-                                          {this.getLabel('studentRecords.educationRecords.yearOfGraduation')}
-                                          <select data-name="yearOfGraduation" data-section="studentEducationRecords" data-student-index={studentIndex} data-student-education-index={studentEducationIndex} onChange={this.onRecordChange} value={_.isEmpty(educationRecord['yearOfGraduation']) ? "" : educationRecord['yearOfGraduation']} onFocus={this.onFieldFocused} onBlur={this.onFieldBlurred}>
-                                            <option value=""></option>
-                                            {
-                                              this.getGraduationYearRange().map((year, index) => {
-                                                return <option value={year} key={year}>{year}</option>
-                                              })
-                                            }
-                                          </select>
-                                        </FormField>
-                                      </FormRow>
-                                      <FormRow>
-                                        <FormField>
-                                          {this.getLabel('studentRecords.educationRecords.studentNumber')}
-                                          <input type="text" data-name="studentNumber" data-section="studentEducationRecords" data-student-index={studentIndex} data-student-education-index={studentEducationIndex} onChange={this.onRecordChange} value={_.isEmpty(educationRecord['studentNumber']) ? "" : educationRecord['studentNumber']} onFocus={this.onFieldFocused} onBlur={this.onFieldBlurred} />
-                                        </FormField>                                       
-                                      </FormRow>
-                                      <FormRow>
-                                        <FormField>
-                                          {this.getLabel('studentRecords.educationRecords.studentCardFrontFile')}
-                                          <input disabled style={{display: "none"}} type="text" data-name="studentCardFrontFileId" data-section="studentEducationRecords" data-student-index={studentIndex} data-student-education-index={studentEducationIndex} value={_.isEmpty(educationRecord['studentCardFrontFileId']) ? "" : educationRecord['studentCardFrontFileId']} />
-                                          <FilePond
-                                            allowMultiple={false}
-                                            {...this.translate('filepond')}
-                                            acceptedFileTypes="image/png, image/jpeg, application/pdf"
-                                            labelFileTypeNotAllowed={this.translate('studentRecords.educationRecords.studentCardFrontFileType')}
-                                            allowFileSizeValidation={true}
-                                            maxTotalFileSize="100MB"
-                                            ref={ref => this.pondRefs.studentCardFronts[`${studentIndex}-${studentEducationIndex}`] = ref}
-                                            server={filepondServer}
-
-                                            onprocessfileabort={(file)=>{this.onPendingUploads(false)}}
-                                            onprocessfilestart={(file)=>{this.onPendingUploads()}}
-                                            onremovefile={(file)=>{
-                                              // console.log('onremovefile', file);
-                                              this.onPendingUploads(false);
-                                              this.onFilepondChange(file, {
-                                                name: "studentCardFrontFileId",
-                                                section: "studentEducationRecords",
-                                                studentIndex,
-                                                studentEducationIndex
-                                              });
-                                            }}
-                                            onprocessfile={(error, file)=>{
-                                              // console.log('onprocessfile', file, file.serverId);
-                                              this.onPendingUploads(false);
-                                              this.onFilepondChange(file, {
-                                                name: "studentCardFrontFileId",
-                                                section: "studentEducationRecords",
-                                                studentIndex,
-                                                studentEducationIndex
-                                              });
-                                            }}
-                                            />                                          
-                                        </FormField>
-                                        <FormField>
-                                          {this.getLabel('studentRecords.educationRecords.studentCardBackFile')}
-                                          <input disabled style={{display: "none"}} type="text" data-name="studentCardBackFileId" data-section="studentEducationRecords" data-student-index={studentIndex} data-student-education-index={studentEducationIndex} value={_.isEmpty(educationRecord['studentCardBackFileId']) ? "" : educationRecord['studentCardBackFileId']} />
-                                          <FilePond
-                                            allowMultiple={false}
-                                            {...this.translate('filepond')}
-                                            acceptedFileTypes="image/png, image/jpeg, application/pdf"
-                                            labelFileTypeNotAllowed={this.translate('studentRecords.educationRecords.studentCardBackFileType')}
-                                            allowFileSizeValidation={true}
-                                            maxTotalFileSize="100MB"
-                                            ref={ref => this.pondRefs.studentCardBacks[`${studentIndex}-${studentEducationIndex}`] = ref}
-                                            
-                                            server={filepondServer}
-                                            onprocessfileabort={(file)=>{this.onPendingUploads(false)}}
-                                            onprocessfilestart={(file)=>{this.onPendingUploads()}}
-                                            onremovefile={(file)=>{
-                                              // console.log('onremovefile', file);
-                                              this.onPendingUploads(false);
-                                              this.onFilepondChange(file, {
-                                                name: "studentCardBackFileId",
-                                                section: "studentEducationRecords",
-                                                studentIndex,
-                                                studentEducationIndex
-                                              });
-                                            }}
-                                            onprocessfile={(error, file)=>{
-                                              // console.log('onprocessfile', file, file.serverId);
-                                              this.onPendingUploads(false);
-                                              this.onFilepondChange(file, {
-                                                name: "studentCardBackFileId",
-                                                section: "studentEducationRecords",
-                                                studentIndex,
-                                                studentEducationIndex
-                                              });
-                                            }}
-                                            />
-                                        </FormField>
-                                      </FormRow>
-
-                                      <FormRow>
-                                        <FormField>
-                                          {this.getLabel('studentRecords.educationRecords.transcriptFile')}
-                                          <input disabled style={{display: "none"}} type="text" data-name="transcriptFileId" data-section="studentEducationRecords" data-student-index={studentIndex} data-student-education-index={studentEducationIndex} value={_.isEmpty(educationRecord['transcriptFileId']) ? "" : educationRecord['transcriptFileId']} />
-                                          <FilePond
-                                            allowMultiple={false}
-                                            {...this.translate('filepond')}
-
-                                            acceptedFileTypes="image/png, image/jpeg, application/pdf, application/zip"
-                                            labelFileTypeNotAllowed={this.translate('studentRecords.educationRecords.transcriptFileType')}
-                                            allowFileSizeValidation={true}
-                                            maxTotalFileSize="100MB"
-                                            ref={ref => this.pondRefs.transcripts[`${studentIndex}-${studentEducationIndex}`] = ref}
-                                            
-                                            server={filepondServer}
-                                            onprocessfileabort={(file)=>{this.onPendingUploads(false)}}
-                                            onprocessfilestart={(file)=>{this.onPendingUploads()}}
-                                            onremovefile={(file)=>{
-                                              // console.log('onremovefile', file);
-                                              this.onPendingUploads(false);
-                                              this.onFilepondChange(file, {
-                                                name: "transcriptFileId",
-                                                section: "studentEducationRecords",
-                                                studentIndex,
-                                                studentEducationIndex
-                                              });
-                                            }}
-                                            onprocessfile={(error, file)=>{
-                                              // console.log('onprocessfile', file, file.serverId);
-                                              this.onPendingUploads(false);
-                                              this.onFilepondChange(file, {
-                                                name: "transcriptFileId",
-                                                section: "studentEducationRecords",
-                                                studentIndex,
-                                                studentEducationIndex
-                                              });
-                                            }}
-                                            />                               
-                                        </FormField>                                 
-                                      </FormRow>
-                                      <FormRow>
-                                        <FormField>
-                                          {this.getLabel('studentRecords.educationRecords.city')}
-                                          <input type="text" data-name="city" data-section="studentEducationRecords" data-student-index={studentIndex} data-student-education-index={studentEducationIndex} onChange={this.onRecordChange} value={_.isEmpty(educationRecord['city']) ? "" : educationRecord['city']} onFocus={this.onFieldFocused} onBlur={this.onFieldBlurred} />
-                                        </FormField>
-
-                                        <FormField>
-                                          {this.getLabel('studentRecords.educationRecords.state')}
-                                          <input type="text" data-name="state" data-section="studentEducationRecords" data-student-index={studentIndex} data-student-education-index={studentEducationIndex} onChange={this.onRecordChange} value={_.isEmpty(educationRecord['state']) ? "" : educationRecord['state']} onFocus={this.onFieldFocused} onBlur={this.onFieldBlurred} />
-                                        </FormField>
-                                      </FormRow>
-
-                                      <FormRow>
-                                        <FormField>
-                                          {this.getLabel('studentRecords.educationRecords.countryCode')}
-                                          <CountryInputSelectComponent
-                                            locale={locale}
-                                            dataName="countryCode"
-                                            dataSection="studentEducationRecords"
-                                            dataStudentIndex={studentIndex}
-                                            dataStudentEducationIndex={studentEducationIndex}
-                                            value={_.isEmpty(educationRecord['countryCode']) ? "" : educationRecord['countryCode']}
-                                            onFocus={this.onFieldFocused}
-                                            onBlur={this.onFieldBlurred}
-                                            onChange={this.onRecordChange}
-                                          />
-                                        </FormField>
-                                      </FormRow>
-                                    </FormSection>
-                                  })
-                                }    
-                                <FormTools>
-                                  <div data-student-index={studentIndex} onClick={this.addStudentEducationRecord}>
-                                    {this.translate('addAnotherStudentEducationRecord')}
-                                  </div>
-                                </FormTools>
-                                {/* </Collapsible> */}
-                                {/* Collapsible End */}
-                              </FormSection>
-                            })
-                          }
-
-                          <FormTools>
-                            <div onClick={this.addStudent}>
-                              {this.state.record.studentRecords.length < MAX_STUDENT_PER_TEAM && this.translate('addAnotherStudent')}
-                            </div>
-
-
-                          </FormTools>
-
-
-                          {
-                            this.state.record.advisorRecords.map((advisorRecord, advisorIndex) => {
-
-                              return <FormSection className="FormSection" key={advisorIndex}>
-                                <h3 className="subhead">{this.translate('advisorInfo')} {this.state.record.advisorRecords.length > 1 && `#${advisorIndex + 1}`}
-
-                                  {
-                                    this.state.record.advisorRecords.length > 1 &&
-                                    <div className="remove" data-advisor-index={advisorIndex} onClick={this.removeAdvisor}>{this.translate('removeAdvisor')}</div>
-                                  }
-                                </h3>
->>>>>>> 268b1ae9
+
 
                             return loader
                             
@@ -1079,312 +592,7 @@
 
         
 
-<<<<<<< HEAD
-=======
-                                    return <FormSection className="FormSection" key={associationRecordIndex}>
-                                      {this.getLabel('advisorRecords.firstName')}
-                                      <h3 className="subhead">{this.translate('advisorAssociationInfo')} {advisorRecord.associationRecords.length > 1 && `#${associationRecordIndex + 1}`}
-                                        {
-                                          advisorRecord.associationRecords.length > 1 &&
-                                          <div className="remove" data-advisor-index={advisorIndex}
-                                            data-advisor-education-index={associationRecordIndex} onClick={this.removeAdvisorAssociationRecord}>{this.translate('removeAdvisorAssociationRecord')}</div>
-                                        }
-                                      </h3>
-
-
-                                      <FormRow>
-                                        <FormField>
-                                          {this.getLabel('advisorRecords.associationRecords.organisationName')}
-                                          <input type="text" data-name="organisationName" data-section="advisorAssociationRecords" data-advisor-index={advisorIndex} data-advisor-association-index={associationRecordIndex} onChange={this.onRecordChange} value={_.isEmpty(associationRecord['organisationName']) ? "" : associationRecord['organisationName']} onFocus={this.onFieldFocused} onBlur={this.onFieldBlurred} />
-                                        </FormField>
-
-                                      </FormRow>
-
-                                      <FormRow>
-                                        <FormField>
-                                          {this.getLabel('advisorRecords.associationRecords.title')}
-                                          <input type="text" data-name="title" data-section="advisorAssociationRecords" data-advisor-index={advisorIndex} data-advisor-association-index={associationRecordIndex} onChange={this.onRecordChange} value={_.isEmpty(associationRecord['title']) ? "" : associationRecord['title']} onFocus={this.onFieldFocused} onBlur={this.onFieldBlurred} />
-                                        </FormField>
-
-                                        <FormField>
-                                          {this.getLabel('advisorRecords.associationRecords.sectorCode')}
-                                          <select data-name="sectorCode" data-section="advisorAssociationRecords" data-advisor-index={advisorIndex} data-advisor-association-index={associationRecordIndex} onChange={this.onRecordChange} value={_.isEmpty(associationRecord['sectorCode']) ? "" : associationRecord['sectorCode']} onFocus={this.onFieldFocused} onBlur={this.onFieldBlurred}>
-                                            <option value=""></option>
-                                            {
-                                              Object.keys(sectors).map((sectorCode, index) => {
-                                                return <option value={sectorCode} key={sectorCode}>{sectors[sectorCode]}</option>
-                                              })
-                                            }
-                                          </select>
-                                        </FormField>
-                                      </FormRow>
-
-
-
-                                      <FormRow>
-                                        <FormField>
-                                          {this.getLabel('advisorRecords.associationRecords.yearCommencement')}
-                                          <select data-name="yearCommencement" data-section="advisorAssociationRecords" data-advisor-index={advisorIndex} data-advisor-association-index={associationRecordIndex} onChange={this.onRecordChange} value={_.isEmpty(associationRecord['yearCommencement']) ? "" : associationRecord['yearCommencement']} onFocus={this.onFieldFocused} onBlur={this.onFieldBlurred}>
-                                            <option value=""></option>
-                                            {
-                                              this.getAssociationYearRange().map((year, index) => {
-                                                return <option value={year} key={year}>{year}</option>
-                                              })
-                                            }
-                                          </select>
-                                        </FormField>
-
-                                        <FormField>
-                                          {this.getLabel('advisorRecords.associationRecords.yearCessation')}
-                                          <select data-name="yearCessation" data-section="advisorAssociationRecords" data-advisor-index={advisorIndex} data-advisor-association-index={associationRecordIndex} onChange={this.onRecordChange} value={_.isEmpty(associationRecord['yearCessation']) ? "" : associationRecord['yearCessation']} onFocus={this.onFieldFocused} onBlur={this.onFieldBlurred}>
-                                            <option value=""> - </option>
-                                            {
-                                              this.getAssociationYearRange(associationRecord['yearCommencement']).map((year, index) => {
-                                                return <option value={year} key={year}>{year}</option>
-                                              })
-                                            }
-                                          </select>
-                                        </FormField>
-                                      </FormRow>
-
-
-
-                                      <FormRow>
-                                        <FormField>
-                                          {this.getLabel('advisorRecords.associationRecords.city')}
-                                          <input type="text" data-name="city" data-section="advisorAssociationRecords" data-advisor-index={advisorIndex} data-advisor-association-index={associationRecordIndex} onChange={this.onRecordChange} value={_.isEmpty(associationRecord['city']) ? "" : associationRecord['city']} onFocus={this.onFieldFocused} onBlur={this.onFieldBlurred} />
-                                        </FormField>
-                                        <FormField>
-                                          {this.getLabel('advisorRecords.associationRecords.state')}
-                                          <input type="text" data-name="state" data-section="advisorAssociationRecords" data-advisor-index={advisorIndex} data-advisor-association-index={associationRecordIndex} onChange={this.onRecordChange} value={_.isEmpty(associationRecord['state']) ? "" : associationRecord['state']} onFocus={this.onFieldFocused} onBlur={this.onFieldBlurred} />
-                                        </FormField>
-                                      </FormRow>
-                                      <FormRow>
-
-
-                                        <FormField>
-                                          {this.getLabel('advisorRecords.associationRecords.countryCode')}
-                                          <CountryInputSelectComponent
-                                            locale={locale}
-                                            dataName="countryCode"
-                                            dataSection="advisorAssociationRecords"
-                                            dataAdvisorIndex={advisorIndex}
-                                            dataAdvisorAssociationIndex={associationRecordIndex}
-                                            value={_.isEmpty(associationRecord['countryCode']) ? "" : associationRecord['countryCode']}
-                                            onFocus={this.onFieldFocused}
-                                            onBlur={this.onFieldBlurred}
-                                            onChange={this.onRecordChange}
-                                          />
-                                        </FormField>
-                                      </FormRow>
-                                    </FormSection>
-                                  })
-                                }
-
-                                <FormTools>
-                                  <div data-advisor-index={advisorIndex} onClick={this.addAdvisorAssociationRecord}>
-                                    {this.translate('addAnotherAdvisorAssociationRecord')}
-                                  </div>
-                                </FormTools>
-
-                              </FormSection>
-                            })
-                          }
-
-
-                          <FormTools>
-                            <div onClick={this.addAdvisor}>
-                              {
-                                this.state.record.advisorRecords.length > 0 ?
-                                  this.translate('addAnotherAdvisor')
-                                  : this.translate('addAnAdvisor')
-                              }
-                            </div>
-                          </FormTools>
-
-
-
-                          {
-                            this.state.record.projectRecords.map((projectRecord, projectIndex) => {
-                              {/* console.log('projectRecord', projectRecord); */}
-                              return <FormSection className="FormSection" key={projectIndex}>
-
-                                <h3 className="subhead">{this.translate('projectInfo')} {this.state.record.projectRecords.length > 1 && `#${projectIndex + 1}`}
-
-                                  {
-                                    this.state.record.projectRecords.length > 1 &&
-                                    <div className="remove" data-project-index={projectIndex} onClick={this.removeProject}>{this.translate('removeProject')}</div>
-                                  }
-                                </h3>
-
-                                <h5>{this.translate('extraInfo')} </h5>
-                                <FormRow>
-                                  <FormField>
-                                    {this.getLabel('projectRecords.name')}
-                                    <input type="text" data-name="name" data-section="projectRecords" data-project-index={projectIndex} onChange={this.onRecordChange} value={_.isEmpty(projectRecord['name']) ? "" : projectRecord['name']} onFocus={this.onFieldFocused} onBlur={this.onFieldBlurred} />
-                                  </FormField>
-
-                                  <FormField>
-                                    {this.getLabel('projectRecords.projectCategoryKey')}
-                                    <select data-name="projectCategoryKey" data-section="projectRecords" data-project-index={projectIndex} onChange={this.onRecordChange} value={_.isEmpty(projectRecord['projectCategoryKey']) ? "" : projectRecord['projectCategoryKey']} onFocus={this.onFieldFocused} onBlur={this.onFieldBlurred}>
-                                      <option value=""></option>
-                                      {
-                                        Object.keys(projectCategories).map((projectCategoryKey, index) => {
-                                          return <option value={projectCategoryKey} key={projectCategoryKey}>{projectCategories[projectCategoryKey].name}</option>
-                                        })
-                                      }
-                                    </select>
-                                  </FormField>
-                                </FormRow>
-                                <FormRow>
-                                  <FormField>
-                                    {this.getLabel('projectRecords.description')}
-                                    <input type="text" placeholder={this.translate('projectRecords.descriptionPlaceholderText')} data-name="description" data-section="projectRecords" data-project-index={projectIndex} onChange={this.onRecordChange} value={_.isEmpty(projectRecord['description']) ? "" : projectRecord['description']} onFocus={this.onFieldFocused} onBlur={this.onFieldBlurred} />
-                                  </FormField>
-                                </FormRow>
-
-
-
-
-
-                                <FormRow>
-                                  <FormField>
-                                    {this.getLabel('projectRecords.projectProposalFile')}
-                                    <input disabled style={{display: "none"}} type="text" data-name="whitepaperFileId" data-section="projectRecords" data-project-index={projectIndex} value={_.isEmpty(projectRecord['whitepaperFileId']) ? "" : projectRecord['whitepaperFileId']} />
-                                    <FilePond
-                                      allowMultiple={false}
-                                      {...this.translate('filepond')}
-
-                                      acceptedFileTypes="application/pdf, application/zip"
-                                      labelFileTypeNotAllowed={this.translate('projectRecords.whitepaperFileType')}
-                                      allowFileSizeValidation={true}
-                                      maxTotalFileSize="500MB"
-                                      
-                                      
-                                      server={filepondServer}
-                                      onprocessfileabort={(file)=>{this.onPendingUploads(false)}}
-                                      onprocessfilestart={(file)=>{this.onPendingUploads()}}
-                                      onremovefile={(file)=>{
-                                        // console.log('onremovefile', file);
-                                        this.onPendingUploads(false);
-                                        this.onFilepondChange(file, {
-                                          name: "whitepaperFileId",
-                                          section: "projectRecords",
-                                          projectIndex
-                                        });
-                                      }}
-                                      onprocessfile={(error, file)=>{
-                                        // console.log('onprocessfile', file, file.serverId);
-                                        this.onPendingUploads(false);
-                                        this.onFilepondChange(file, {
-                                          name: "whitepaperFileId",
-                                          section: "projectRecords",
-                                          projectIndex
-                                        });
-                                      }}
-
-                                      />
-                                    
-                                    
-                                    
-                                  </FormField>
-
-                                  
-                                </FormRow>
-
-                                {(projectRecord.whitepaperFileIds && projectRecord.whitepaperFileIds.length > 0) && 
-                                  <FormRow>
-                                    <FormField>
-                                      {this.getLabel('projectRecords.whitepaperSubmitted')}
-                                      <div>
-                                        <ol>
-                                          {
-                                            projectRecord.whitepaperFileIds.slice().reverse().map((dropfile, index)=>{
-                                              return <li key={index}><a target="_blank" href={`${process.env.FILEPOND_API_URL}${process.env.FILEPOND_API_ENDPOINT}${process.env.FILEPOND_API_URL}${process.env.FILEPOND_API_ENDPOINT}${dropfile.fileId}`}>{getFilenameFromFileId(dropfile.fileId)}</a> {dropfile.receivedAt && <span>- {moment(dropfile.receivedAt).fromNow()}</span>}</li>
-                                            })
-                                          }
-                                        </ol>
-                                      </div>
-                                    </FormField>
-                                  </FormRow>
-                                }
-                                
-
-
-                                {/* <FormRow>
-                                  <FormField>
-                                    {this.getLabel('projectRecords.presentationFile')}
-                                    <input disabled style={{display: "none"}} type="text" data-name="presentationFileId" data-section="projectRecords" data-project-index={projectIndex} value={_.isEmpty(projectRecord['presentationFileId']) ? "" : projectRecord['presentationFileId']} />
-                                    <FilePond
-                                      allowMultiple={false}
-                                      {...this.translate('filepond')}
-
-                                      acceptedFileTypes="application/pdf, application/zip"
-                                      labelFileTypeNotAllowed={this.translate('projectRecords.presentationFileType')}
-                                      allowFileSizeValidation={true}
-                                      maxTotalFileSize="500MB"
-                                      
-                                      
-                                      server={filepondServer}
-                                      onprocessfileabort={(file)=>{this.onPendingUploads(false)}}
-                                      onprocessfilestart={(file)=>{this.onPendingUploads()}}
-                                      onremovefile={(file)=>{
-                                        // console.log('onremovefile', file);
-                                        this.onPendingUploads(false);
-                                        this.onFilepondChange(file, {
-                                          name: "presentationFileId",
-                                          section: "projectRecords",
-                                          projectIndex
-                                        });
-                                      }}
-                                      onprocessfile={(error, file)=>{
-                                        // console.log('onprocessfile', file, file.serverId);
-                                        this.onPendingUploads(false);
-                                        this.onFilepondChange(file, {
-                                          name: "presentationFileId",
-                                          section: "projectRecords",
-                                          projectIndex
-                                        });
-                                      }}
-
-                                      />
-                                    
-                                    
-                                    
-                                  </FormField>
-
-                                  
-                                </FormRow> */}
-
-
-
-                              </FormSection>
-                            })
-                          }
-                          <FormTools>
-                            <div onClick={this.addProject}>
-                              {this.state.record.projectRecords.length < MAX_PROJECT_PER_TEAM && this.translate('addAnotherProject')}
-                            </div>
-                          </FormTools>
-                          <h5>{this.translate('wpReminder')}
-                          <a href={`mailto:${this.translate('wpEmailAddress')}`}>{this.translate('wpEmailAddress')}</a>
-                          </h5>
-                          <FormTools>
-                            <div className="full-width">
-                              {this.state.hasValidToken !== true &&
-                                <button className={classNames({
-                                  disabled: this.state.pendingUploads > 0 ||this.state.recordIsValid !== true || this.state.isEditorMutating === true
-                                })} disabled={this.state.pendingUploads > 0 || !this.state.recordIsValid || this.state.isEditorMutating === true} onClick={() => {
-                                  this.onCreateApplication(mutate)
-                                }}>
-                                  {
-                                    !this.state.isEditorMutating ? 
-                                      this.translate('submit') :
-                                      <><div className="lds-ellipsis"><div></div><div></div><div></div><div></div></div></>
-                                  }
-                                </button>
-                              }
->>>>>>> 268b1ae9
+
 
 
 

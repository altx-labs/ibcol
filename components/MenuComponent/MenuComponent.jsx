import React from 'react';
import PropTypes from 'prop-types';
import classNames from 'classnames';

import { Link } from '/routes';



import { media, style } from 'helpers/styledComponents.js';

import NavLinkComponent from 'components/NavLinkComponent';

import styled from 'styled-components';

import { transparentize } from 'polished'
import translate from 'helpers/translate.js';

import { withRouter } from 'next/router';

// const MenuComponent = styled.div`
//   display: block;
//   ${'' /* margin-bottom: 4rem; */}
// `;

// const pagePadding = {
//   xSmall: style.dimension.normal.pagePadding.xSmall,
//   small: style.dimension.normal.pagePadding.small,
//   medium: style.dimension.normal.pagePadding.medium,
//   large: style.dimension.normal.pagePadding.large,
//   xLarge: style.dimension.normal.pagePadding.xLarge,
//   xxLarge: style.dimension.normal.pagePadding.xxLarge
// }


const MenuHeader = styled.header`
  
  
`;


const MobileNavBackdrop = styled.section`
  width: 100vw;
  height: 100vh;
  position: fixed;
  top: 0;
  left: 0;
  ${'' /* background: red; */}
  
`;


class MenuComponent extends React.Component {

  constructor(props) {
    super(props);
    this.state = {
      isMobileMenuOpened: false
    }
  }

  translate = (t, locale = this.props.router.query.locale) => translate(t, '_global', locale);

  // componentWillReceiveProps = (nextProps) => {

  //   // console.log('componentWillReceiveProps', nextProps);

  //   if (this.props.router.route !== nextProps.router.route) {
  //     // this.toggleMenu(false);
  //   }
  // }
  
 
  componentDidUpdate = (prevProps, prevState) => {
    // console.log('prevProps', prevProps);
    // console.log('this.props', this.props);
    
    if (this.props.router !== undefined) {
      if (prevProps.router.asPath !== this.props.router.asPath) {
        this.setState({
          isMobileMenuOpened: false
        })
      }
    }

  }
  
  
  toggleMobileMenu = () => {
    this.setState({
      isMobileMenuOpened: !this.state.isMobileMenuOpened
    });
  }


  render() {
    const componentName = "MenuComponent";



    const locale = this.props.locale;

    // const { activeClassName, className, children, router, href, ...props } = this.props;

    const menuItems = <>
      <li>
        <NavLinkComponent prefetch route="home" params={{ locale }}>
          {this.translate('menu.home')}
        </NavLinkComponent>
      </li>
      {/* <li>
        <NavLinkComponent prefetch route="about" params={{ locale }}>
          {this.translate('menu.about')}
        </NavLinkComponent>
      </li> */}
      <li>
        <NavLinkComponent prefetch route="how" params={{ locale }}>
          {this.translate('menu.how')}
        </NavLinkComponent>
      </li>
      {/* <li>
        <NavLinkComponent prefetch route="competition" params={{ locale }}>
          {this.translate('menu.competition')}
        </NavLinkComponent>
      </li> */}
      <li>
        <NavLinkComponent prefetch route="ambassadors" params={{ locale }}>
          {this.translate('menu.ambassadors')}
        </NavLinkComponent>
      </li>
      <li>
        <NavLinkComponent prefetch route="sponsors" params={{ locale }}>
          {this.translate('menu.sponsors')}
        </NavLinkComponent>
      </li>
      {/* <li>
        <NavLinkComponent prefetch route="schedule" params={{ locale }}>
          {this.translate('menu.schedule')}
        </NavLinkComponent>
      </li> */}

      <li>
        <NavLinkComponent prefetch route="contact" params={{ locale }}>
          {this.translate('menu.contact')}
        </NavLinkComponent>
      </li>

      {/* <li className="featured">
        <NavLinkComponent prefetch route="registration" params={{ locale }}>
          {this.translate('menu.registration')}
        </NavLinkComponent>
      </li> */}
    </>

    return (
      <MenuHeader className={classNames('s-header', {
        'menu-is-open': this.state.isMobileMenuOpened === true
      })}>
        
        <div className="header-logo">
          <Link prefetch route="home" params={{ locale }}>
            <a className="site-logo">
              <img src="/static/images/logo-subpage.png" alt={this.translate('logoTag')}/>
            </a>
          </Link>
        </div>

        <div className="desktop-nav">
          <ul className="nav_list">
<<<<<<< HEAD
            <li>
              <NavLinkComponent prefetch route="home" params={{ locale }}>
                {this.translate('menu.home')}
              </NavLinkComponent>
            </li>
            {/* <li>
              <NavLinkComponent prefetch route="about" params={{ locale }}>
                {this.translate('menu.about')}
              </NavLinkComponent>
            </li> */}
            <li>
              <NavLinkComponent prefetch route="how" params={{ locale }}>
                {this.translate('menu.how')}
              </NavLinkComponent>
            </li>
            {/* <li>
              <NavLinkComponent prefetch route="competition" params={{ locale }}>
                {this.translate('menu.competition')}
              </NavLinkComponent>
            </li> */}
            <li>
              <NavLinkComponent prefetch route="ambassadors" params={{ locale }}>
                {this.translate('menu.ambassadors')}
              </NavLinkComponent>
            </li>
            <li>
              <NavLinkComponent prefetch route="sponsors" params={{ locale }}>
                {this.translate('menu.sponsors')}
              </NavLinkComponent>
            </li>
            {/* <li>
              <NavLinkComponent prefetch route="schedule" params={{ locale }}>
                {this.translate('menu.schedule')}
              </NavLinkComponent>
            </li> */}

            <li>
              <NavLinkComponent prefetch route="contact" params={{ locale }}>
                {this.translate('menu.contact')}
              </NavLinkComponent>
            </li>

            <li className="featured">
              <NavLinkComponent prefetch route="registration" params={{ locale }}>
                {this.translate('menu.registration')}
              </NavLinkComponent>
            </li>
=======
            
            {menuItems}
>>>>>>> b45afe27

          </ul>
        </div>

        {
          this.state.isMobileMenuOpened === true &&
          
          <nav className="header-nav">

            <a className="header-nav__close" onClick={this.toggleMobileMenu} title="close"><span>{this.translate('close')}</span></a>

            <h3>{this.translate('navigateTo')}</h3>

            <div className="header-nav__content">

              <ul className="header-nav__list">

                {menuItems}


                
              </ul>
            </div>

          </nav>
        }

        {
          this.state.isMobileMenuOpened === true &&
          <MobileNavBackdrop onClick={this.toggleMobileMenu}>
            
          </MobileNavBackdrop>
        }





        <a className="header-menu-toggle" onClick={this.toggleMobileMenu}>
          <span className="header-menu-icon"></span>
        </a>

        
      </MenuHeader>
    );
  }
}


MenuComponent.propTypes = {
  locale: PropTypes.string,
}

MenuComponent.defaultProps = {
}


export default withRouter(MenuComponent);<|MERGE_RESOLUTION|>--- conflicted
+++ resolved
@@ -144,11 +144,11 @@
         </NavLinkComponent>
       </li>
 
-      {/* <li className="featured">
+      <li className="featured">
         <NavLinkComponent prefetch route="registration" params={{ locale }}>
           {this.translate('menu.registration')}
         </NavLinkComponent>
-      </li> */}
+      </li>
     </>
 
     return (
@@ -166,58 +166,8 @@
 
         <div className="desktop-nav">
           <ul className="nav_list">
-<<<<<<< HEAD
-            <li>
-              <NavLinkComponent prefetch route="home" params={{ locale }}>
-                {this.translate('menu.home')}
-              </NavLinkComponent>
-            </li>
-            {/* <li>
-              <NavLinkComponent prefetch route="about" params={{ locale }}>
-                {this.translate('menu.about')}
-              </NavLinkComponent>
-            </li> */}
-            <li>
-              <NavLinkComponent prefetch route="how" params={{ locale }}>
-                {this.translate('menu.how')}
-              </NavLinkComponent>
-            </li>
-            {/* <li>
-              <NavLinkComponent prefetch route="competition" params={{ locale }}>
-                {this.translate('menu.competition')}
-              </NavLinkComponent>
-            </li> */}
-            <li>
-              <NavLinkComponent prefetch route="ambassadors" params={{ locale }}>
-                {this.translate('menu.ambassadors')}
-              </NavLinkComponent>
-            </li>
-            <li>
-              <NavLinkComponent prefetch route="sponsors" params={{ locale }}>
-                {this.translate('menu.sponsors')}
-              </NavLinkComponent>
-            </li>
-            {/* <li>
-              <NavLinkComponent prefetch route="schedule" params={{ locale }}>
-                {this.translate('menu.schedule')}
-              </NavLinkComponent>
-            </li> */}
-
-            <li>
-              <NavLinkComponent prefetch route="contact" params={{ locale }}>
-                {this.translate('menu.contact')}
-              </NavLinkComponent>
-            </li>
-
-            <li className="featured">
-              <NavLinkComponent prefetch route="registration" params={{ locale }}>
-                {this.translate('menu.registration')}
-              </NavLinkComponent>
-            </li>
-=======
             
             {menuItems}
->>>>>>> b45afe27
 
           </ul>
         </div>

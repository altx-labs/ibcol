--- conflicted
+++ resolved
@@ -8,9 +8,7 @@
     "next",
     "now",
     "react",
-    "graphql",
-    "apollo",
-    "ibcol"
+    "ica"
   ],
   "scripts": {
     "start": "npm run local -- ",
@@ -21,21 +19,21 @@
     "dev": "NOW_CONFIG=now-dev.json node server.js",
     "stage": "NOW_CONFIG=now-stage.json node server.js",
     "production": "NOW_CONFIG=now-production.json node server.js",
-    "deploy": "npm run deploy-stage",
-    "deploy-dev": "now --local-config=now-dev.json --team ibcol && npm run link-dev",
+    "deploy": "npm run deploy-dev",
+    "deploy-dev": "now --local-config=now-dev.json --team bbi && npm run link-dev",
     "deploy-stage": "now --local-config=now-stage.json --team ibcol && npm run link-stage",
     "deploy-production": "now --local-config=now-production.json --team ibcol && npm run link-production",
-    "link-dev": "now alias --local-config=now-dev.json --team ibcol",
+    "link-dev": "now alias --local-config=now-dev.json --team bbi",
     "link-stage": "now alias --local-config=now-stage.json --team ibcol",
     "link-production": "#now alias --local-config=now-production.json --team ibcol",
     "cleanup-production-now": "#now rm $npm_package_name-production -s"
   },
   "repository": {
     "type": "git",
-    "url": "git+https://github.com/ibcol/ibcol.git"
+    "url": "git+ssh://git@bitbucket.org/bbihq/icapro-web.git"
   },
   "bugs": {
-    "url": "https://github.com/ibcol/ibcol/issues"
+    "url": "https://bitbucket.org/bbihq/icapro-web/issues"
   },
   "author": {
     "name": "Breaking Bad Interactive",
@@ -53,31 +51,15 @@
     "last 2 versions"
   ],
   "license": "UNLICENSED",
-  "homepage": "https://github.com/ibcol/ibcol#readme",
+  "homepage": "https://bitbucket.org/bbihq/icapro-web#readme",
   "dependencies": {
-    "@accounts/apollo-link": "^0.3.0-beta.28",
-    "@accounts/client": "^0.3.0-beta.28",
-    "@accounts/graphql-client": "^0.3.0-beta.28",
-    "@accounts/rest-client": "^0.3.0-beta.28",
     "@zeit/next-css": "^1.0.1",
-    "apollo-boost": "^0.1.16",
-    "apollo-cache-inmemory": "^1.2.10",
-    "apollo-link-context": "^1.0.9",
-    "apollo-link-error": "^1.1.1",
-    "apollo-link-http": "^1.5.5",
-    "apollo-link-ws": "^1.0.9",
     "axios": "^0.18.0",
     "babel-plugin-module-resolver": "^3.1.1",
     "babel-plugin-styled-components": "^1.5.1",
     "classnames": "^2.2.5",
-<<<<<<< HEAD
-    "country-list": "^1.1.0",
-    "express": "^4.16.3",
-=======
     "express": "^4.16.4",
->>>>>>> dc38e8d5
     "file-loader": "^2.0.0",
-    "graphql": "^14.0.2",
     "minimist": "^1.2.0",
     "moment-timezone": "^0.5.23",
     "next": "^7.0.2",
@@ -91,12 +73,7 @@
     "slick-carousel": "^1.8.1",
     "styled-components": "^4.0.3",
     "styled-theming": "^2.2.0",
-<<<<<<< HEAD
-    "update-immutable": "^1.5.0",
-    "url-loader": "^1.1.1"
-=======
     "url-loader": "^1.1.2"
->>>>>>> dc38e8d5
   },
   "devDependencies": {}
 }
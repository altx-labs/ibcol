language: node_js
node_js:
- 12.6.0
cache:
  directories:
  - node_modules
branches:
  only:
  - master
  - dev
  - "/^feature.*$/"
  - "/^release.*$/"
  - "/^hotfix.*$/"
before_script:  npm install && node slack-notifications/travis-before_script.js
script: npm test
before_deploy: npm install now --no-save && node slack-notifications/travis-before_deploy.js
deploy:
- provider: script
  script: now -f --local-config=now-stage.json --scope ibcol --token $NOW_TOKEN -e TRAVIS_BUILD_WEB_URL -e TRAVIS_BUILD_NUMBER -e TRAVIS_BUILD_ID -e TRAVIS_REPO_SLUG -e TRAVIS_COMMIT_RANGE -e TRAVIS_COMMIT -e TRAVIS > NOW_URL.log
  skip_cleanup: true
  on:
    all_branches: true
    condition: "$TRAVIS_BRANCH =~ ^feature.*"
- provider: script
  script: now -f --local-config=now-production.json --scope ibcol --token $NOW_TOKEN -e TRAVIS_BUILD_WEB_URL -e TRAVIS_BUILD_NUMBER -e TRAVIS_BUILD_ID -e TRAVIS_REPO_SLUG -e TRAVIS_COMMIT_RANGE -e TRAVIS_COMMIT -e TRAVIS > NOW_URL.log
  skip_cleanup: true
  on:
    all_branches: true
    condition: "$TRAVIS_BRANCH =~ ^release.*|^hotfix.*"
- provider: script
<<<<<<< HEAD
  script: now -f --local-config=now-stage.json --scope ibcol --token $NOW_TOKEN -e TRAVIS_BUILD_WEB_URL -e TRAVIS_BUILD_NUMBER -e TRAVIS_BUILD_ID -e TRAVIS_REPO_SLUG -e TRAVIS_COMMIT_RANGE -e TRAVIS_COMMIT -e TRAVIS > NOW_URL.log --target production && cat NOW_URL.log && node slack-notifications/now-alias.js https://www.uat.ibcol.org
=======
  script: now -f --local-config=now-stage.json --scope ibcol --token $NOW_TOKEN -e TRAVIS_BUILD_WEB_URL -e TRAVIS_BUILD_NUMBER -e TRAVIS_BUILD_ID -e TRAVIS_REPO_SLUG -e TRAVIS_COMMIT_RANGE -e TRAVIS_COMMIT -e TRAVIS > NOW_URL.log --prod && cat NOW_URL.log && node slack-notifications/now-alias.js https://www.uat.ibcol.org
>>>>>>> babcc1d9
  skip_cleanup: true
  on:
    repo: ibcol/ibcol
    branch: dev
- provider: script
<<<<<<< HEAD
  script: now -f --local-config=now-production.json --scope ibcol --token $NOW_TOKEN -e TRAVIS_BUILD_WEB_URL -e TRAVIS_BUILD_NUMBER -e TRAVIS_BUILD_ID -e TRAVIS_REPO_SLUG -e TRAVIS_COMMIT_RANGE -e TRAVIS_COMMIT -e TRAVIS > NOW_URL.log --target production && node slack-notifications/now-alias.js https://www.ibcol.org
=======
  script: now -f --local-config=now-production.json --scope ibcol --token $NOW_TOKEN -e TRAVIS_BUILD_WEB_URL -e TRAVIS_BUILD_NUMBER -e TRAVIS_BUILD_ID -e TRAVIS_REPO_SLUG -e TRAVIS_COMMIT_RANGE -e TRAVIS_COMMIT -e TRAVIS > NOW_URL.log --prod && node slack-notifications/now-alias.js https://www.ibcol.org
>>>>>>> babcc1d9
  skip_cleanup: true
  on:
    repo: ibcol/ibcol
    branch: master
env:
  global:
    secure: kzh4kj/eMyrmXdvfpwzyurZ5rVYqlz4TKfp16ZNF6ylCysE+iB9DJkJKBLHGpby8Ool0vEsZPH57Ks676ErmobqeyfRGRNFa5aIo7JM48ZnCofxSMOsIaoBzET90OhC7+SoaveRcubQpXX+6kHgLYGoDhiJtKcV6+481TnvtUcHMu47A0eo1OI9xG8mkAzNsZQtMPHKXyh2eevKI6sCKvaXYp8XAY/50kRlyLXqS7CXTkPkumfRI7XVXb/0/q3rOPnQuSiyLfqUQ0SJDx4Lrp3lBTSII5ovb3B1IasU/u5RnyUK+UQbnWlF2MItr3sNc4vGEXnGWifzfzUbWBo0CziQNijP4J8U6XFZGjywjDY2IaA5F9B9Ft/CrrUGB4iOY+AJY6Ayd5V2W39M0o7uQ2tmw4qnphcWFJIiNz4SnfxxJ8dEsSSXKS8QtIkZ3iaF0dHHc/NjNWC3vkNfLOeer/1ebt04UGMLVMH+DA3RiyFCNnAZ+zcHJf8jLIMcSq04tijAwoLiANo6jROh24/1AqN24/4e9TQ1Dde0JIwgdaDyU/vv9GOI/UwFt6WVlWWdi1DLCboRPwx0LohH/h55kCtsjtlvTpongAfAbTr2pJ1lLxw9oJ2dz8kVE8q4/uDHlICDlzkVq+ew11AQROtcA9Rb+Z88PgKAHKA55r+a5utA=
after_deploy: echo $(cat NOW_URL.log)
notifications:
  slack:
    rooms:
      - ibcol:wfsCwWk3PUbhMxwaVoCcuXHc#web-dev<|MERGE_RESOLUTION|>--- conflicted
+++ resolved
@@ -28,21 +28,13 @@
     all_branches: true
     condition: "$TRAVIS_BRANCH =~ ^release.*|^hotfix.*"
 - provider: script
-<<<<<<< HEAD
-  script: now -f --local-config=now-stage.json --scope ibcol --token $NOW_TOKEN -e TRAVIS_BUILD_WEB_URL -e TRAVIS_BUILD_NUMBER -e TRAVIS_BUILD_ID -e TRAVIS_REPO_SLUG -e TRAVIS_COMMIT_RANGE -e TRAVIS_COMMIT -e TRAVIS > NOW_URL.log --target production && cat NOW_URL.log && node slack-notifications/now-alias.js https://www.uat.ibcol.org
-=======
   script: now -f --local-config=now-stage.json --scope ibcol --token $NOW_TOKEN -e TRAVIS_BUILD_WEB_URL -e TRAVIS_BUILD_NUMBER -e TRAVIS_BUILD_ID -e TRAVIS_REPO_SLUG -e TRAVIS_COMMIT_RANGE -e TRAVIS_COMMIT -e TRAVIS > NOW_URL.log --prod && cat NOW_URL.log && node slack-notifications/now-alias.js https://www.uat.ibcol.org
->>>>>>> babcc1d9
   skip_cleanup: true
   on:
     repo: ibcol/ibcol
     branch: dev
 - provider: script
-<<<<<<< HEAD
-  script: now -f --local-config=now-production.json --scope ibcol --token $NOW_TOKEN -e TRAVIS_BUILD_WEB_URL -e TRAVIS_BUILD_NUMBER -e TRAVIS_BUILD_ID -e TRAVIS_REPO_SLUG -e TRAVIS_COMMIT_RANGE -e TRAVIS_COMMIT -e TRAVIS > NOW_URL.log --target production && node slack-notifications/now-alias.js https://www.ibcol.org
-=======
   script: now -f --local-config=now-production.json --scope ibcol --token $NOW_TOKEN -e TRAVIS_BUILD_WEB_URL -e TRAVIS_BUILD_NUMBER -e TRAVIS_BUILD_ID -e TRAVIS_REPO_SLUG -e TRAVIS_COMMIT_RANGE -e TRAVIS_COMMIT -e TRAVIS > NOW_URL.log --prod && node slack-notifications/now-alias.js https://www.ibcol.org
->>>>>>> babcc1d9
   skip_cleanup: true
   on:
     repo: ibcol/ibcol

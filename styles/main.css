/* =================================================================== 
*
*  Sublime v1.0 Main Stylesheet
*  06-10-2018
*  ------------------------------------------------------------------
*
*  # base style overrides
*    ## links
*  # typography & general theme styles
*    ## Lists
*    ## responsive video container
*    ## floated image
*    ## tables
*    ## Spacing 
*  # preloader
*  # forms
*    ## Style Placeholder Text
*    ## Change Autocomplete styles
*  # buttons
*  # additional components
*    ## alert box
*    ## additional typo styles
*    ## skillbars
*  # reusable and common theme styles
*    ## display headings
*    ## section header
*    ## grid overlay
*  # header styles
*    ## header logo
*    ## main navigation
*    ## mobile menu toggle 
*  # home
*    ## home content
*    ## home video link
*    ## home buttons
*    ## home scroll
*    ## home social
*    ## home animations
*  # about
*    ## about process
*  # services  
*    ## services list
*  # works
*    ## bricks/masonry
*  # clients
*  # testimonials
*  # contact
*    ## contact social
*  # footer
*    ## copyright
*    ## go top
*
* =================================================================== */


/* ===================================================================
* # base style overrides
*
* ------------------------------------------------------------------- */
html {
  font-size: 10px;
}

@media only screen and (max-width:400px) {
  html {
    font-size: 9.411764705882353px;
  }

}

html,
body {
  height: 100%;
}

body {
  background: #ffffff;
  font-family: "Nunito Sans", sans-serif;
  font-size: 1.7rem;
  font-style: normal;
  font-weight: normal;
  line-height: 1.941;
  color: rgba(0, 0, 0, 0.64);
  margin: 0;
  padding: 0;
}

/* ------------------------------------------------------------------- 
* ## links
* ------------------------------------------------------------------- */
a {
  color: #793ea5;
  -webkit-transition: all 0.3s ease-in-out;
  transition: all 0.3s ease-in-out;
  cursor: pointer;
}

a:hover,
a:focus,
a:active {
  text-decoration: underline;
}

.featured a:hover,
.featured a:focus,
.featured a:active {
  color: #FFFFFF;
}


a:hover,
a:active {
  outline: 0;
}


/* ===================================================================
* # typography & general theme styles
* 
* ------------------------------------------------------------------- */
h1, h2, h3, h4, h5, h6, .h1, .h2, .h3, .h4, .h5, .h6 {
  font-family: "Montserrat", sans-serif;
  font-weight: 600;
  color: #151515;
  text-rendering: optimizeLegibility;
}

h1, .h1, h2, .h2, h3, .h3, h4, .h4 {
  margin-top: 1rem;
  margin-bottom: 5rem;
}

@media only screen and (max-width:600px) {
  h1, .h1, h2, .h2, h3, .h3, h4, .h4 {
    margin-top: 5.1rem;
  }
}

h5, .h5, h6, .h6 {
  margin-top: 4.2rem;
  margin-bottom: 1.5rem;
}

@media only screen and (max-width:600px) {
  h5, .h5, h6, .h6 {
    margin-top: 3.6rem;
    margin-bottom: 0.9rem;
  }
}

h1, .h1 {
  font-size: 3.6rem;
  line-height: 1.25;
  letter-spacing: -.1rem;
}

@media only screen and (max-width:600px) {
  h1, .h1 {
    font-size: 3.3rem;
    letter-spacing: -.07rem;
  }
}

h2, .h2 {
  font-size: 3rem;
  line-height: 1.3;
}

h3, .h3 {
  font-size: 2.4rem;
  line-height: 1.25;
}

h4, .h4 {
  font-size: 2.1rem;
  line-height: 1.286;
}

h5, .h5 {
  font-size: 1.8rem;
  line-height: 1.333;
}

h6, .h6 {
  font-size: 1.6rem;
  line-height: 1.3125;
  text-transform: uppercase;
  letter-spacing: .16rem;
}

p img {
  margin: 0;
}

p.lead {
  font-family: "Nunito Sans", sans-serif;
  font-weight: 300;
  font-size: 2.4rem;
  line-height: 1.625;
  margin-bottom: 3.6rem;
  color: rgb(0, 0, 0);
}

@media only screen and (max-width:1200px) {
  p.lead {
    font-size: 2.2rem;
  }

}

@media only screen and (max-width:1000px) {
  p.lead {
    font-size: 2.1rem;
  }

}

@media only screen and (max-width:800px) {
  p.lead {
    font-size: 2rem;
  }

}

em,
i,
strong,
b {
  font-size: inherit;
  line-height: inherit;
}

em,
i {
  font-family: "Nunito Sans", sans-serif;
  font-style: italic;
}

strong,
b {
  font-family: "Nunito Sans", sans-serif;
  font-weight: 700;
}

small {
  font-size: 1.2rem;
  line-height: inherit;
}

blockquote {
  margin: 3.9rem 0;
  padding-left: 4.5rem;
  position: relative;
}

blockquote:before {
  content: "\201C";
  font-size: 10rem;
  line-height: 0px;
  margin: 0;
  color: rgba(255, 255, 255, 0.15);
  font-family: arial, sans-serif;
  position: absolute;
  top: 3.6rem;
  left: 0;
}

blockquote p {
  font-family: "Nunito Sans", sans-serif;
  padding: 0;
  font-size: 2.1rem;
  line-height: 1.857;
  color: rgba(255, 255, 255, 0.7);
}

blockquote cite {
  display: block;
  font-family: "Montserrat", sans-serif;
  font-size: 1.4rem;
  font-style: normal;
  line-height: 1.5;
}

blockquote cite:before {
  content: "\2014 \0020";
}

blockquote cite a,
blockquote cite a:visited {
  color: rgba(255, 255, 255, 0.3);
  border: none;
}

abbr {
  font-family: "Nunito Sans", sans-serif;
  font-weight: 700;
  font-variant: small-caps;
  text-transform: lowercase;
  letter-spacing: .05rem;
  color: rgba(255, 255, 255, 0.2);
}

var,
kbd,
samp,
code,
pre {
  font-family: Consolas, "Andale Mono", Courier, "Courier New", monospace;
}

pre {
  padding: 2.4rem 3rem 3rem;
  background: #F1F1F1;
  overflow-x: auto;
}

code {
  font-size: 1.4rem;
  margin: 0 .2rem;
  padding: .3rem .6rem;
  white-space: nowrap;
  background: #1f1f1f;
  border: 1px solid #252525;
  color: rgba(255, 255, 255, 0.7);
  border-radius: 3px;
}

pre > code {
  display: block;
  white-space: pre;
  line-height: 2;
  padding: 0;
  margin: 0;
}

pre.prettyprint > code {
  border: none;
}

del {
  text-decoration: line-through;
}

abbr[title],
dfn[title] {
  border-bottom: 1px dotted;
  cursor: help;
  text-decoration: none;
}

mark {
  background: #ffd900;
  color: #000000;
}

hr {
  border: solid rgba(255, 255, 255, 0.05);
  border-width: 1px 0 0;
  clear: both;
  margin: 2.4rem 0 1.5rem;
  height: 0;
}

/* ------------------------------------------------------------------- 
* ## Lists
* ------------------------------------------------------------------- */
ol {
  list-style: decimal;
}

ul {
  list-style: disc;
}

li {
  display: list-item;
}

ol,
ul {
  margin-left: 1.7rem;
}

ul li {
  padding-left: .4rem;
}

ul ul,
ul ol,
ol ol,
ol ul {
  margin: .6rem 0 .6rem 1.7rem;
}

ul.disc li {
  display: list-item;
  list-style: none;
  padding: 0 0 0 .8rem;
  position: relative;
}

ul.disc li::before {
  content: "";
  display: inline-block;
  width: 8px;
  height: 8px;
  border-radius: 50%;
  background: #793ea5;
  position: absolute;
  left: -17px;
  top: 11px;
  vertical-align: middle;
}

dt {
  margin: 0;
  color: #793ea5;
}

dd {
  margin: 0 0 0 2rem;
}

/* ------------------------------------------------------------------- 
* ## responsive video container
* ------------------------------------------------------------------- */
.video-container {
  position: relative;
  padding-bottom: 56.25%;
  height: 0;
  overflow: hidden;
}

.video-container iframe,
.video-container object,
.video-container embed,
.video-container video {
  position: absolute;
  top: 0;
  left: 0;
  width: 100%;
  height: 100%;
}

/* ------------------------------------------------------------------- 
* ## floated image
* ------------------------------------------------------------------- */
img.pull-right {
  margin: 1.5rem 0 0 3rem;
}

img.pull-left {
  margin: 1.5rem 3rem 0 0;
}

/* ------------------------------------------------------------------- 
* ## tables
* ------------------------------------------------------------------- */
table {
  border-width: 0;
  width: 100%;
  max-width: 100%;
  font-family: "Nunito Sans", sans-serif;
  border-collapse: collapse;
}

th,
td {
  padding: 1.5rem 3rem;
  text-align: left;
  border-bottom: 1px solid rgba(0, 0, 0, 0.11);
}

th {
  color: #151515;
  font-family: "Nunito Sans", sans-serif;
  font-weight: 700;
}

td {
  line-height: 1.5;
}

th:first-child,
td:first-child {
  padding-left: 0;
}

th:last-child,
td:last-child {
  padding-right: 0;
}

.table-responsive {
  overflow-x: auto;
  -webkit-overflow-scrolling: touch;
}

/* ------------------------------------------------------------------- 
* ## Spacing 
* ------------------------------------------------------------------- */
button,
.btn {
  margin-bottom: 1.2rem;
}

fieldset {
  margin-bottom: 1.5rem;
}

input,
textarea,
select,
pre,
blockquote,
figure,
table,
p,
ul,
ol,
dl,
form,
.video-container,
.ss-custom-select {
  margin-bottom: 3rem;
}


/* ===================================================================
* # preloader - (_preloader-dots.scss)
*
* ------------------------------------------------------------------- */
#preloader {
  position: fixed;
  top: 0;
  left: 0;
  right: 0;
  bottom: 0;
  background: #151515;
  z-index: 800;
  height: 100vh;
  width: 100%;
  overflow: hidden;
}

.no-js #preloader,
.oldie #preloader {
  display: none;
}

#loader {
  position: absolute;
  left: 50%;
  top: 50%;
  width: 6px;
  height: 6px;
  padding: 0;
  display: inline-block;
  -webkit-transform: translate3d(-50%, -50%, 0);
  -ms-transform: translate3d(-50%, -50%, 0);
  transform: translate3d(-50%, -50%, 0);
}

#loader > div {
  content: "";
  background: #FFFFFF;
  width: 6px;
  height: 6px;
  position: absolute;
  top: 0;
  left: 0;
  border-radius: 50%;
}

#loader > div:nth-of-type(1) {
  left: 15px;
}

#loader > div:nth-of-type(3) {
  left: -15px;
}

/* dots jump */
.dots-jump > div {
  -webkit-animation: dots-jump 1.2s infinite ease;
  animation: dots-jump 1.2s infinite ease;
  animation-delay: 0.2s;
}

.dots-jump > div:nth-of-type(1) {
  animation-delay: 0.4s;
}

.dots-jump > div:nth-of-type(3) {
  animation-delay: 0s;
}

@-webkit-keyframes dots-jump {
  0% {
    top: 0;
  }

  40% {
    top: -6px;
  }

  80% {
    top: 0;
  }

}

@keyframes dots-jump {
  0% {
    top: 0;
  }

  40% {
    top: -6px;
  }

  80% {
    top: 0;
  }

}

/* dots fade */
.dots-fade > div {
  -webkit-animation: dots-fade 1.6s infinite ease;
  animation: dots-fade 1.6s infinite ease;
  animation-delay: 0.4s;
}

.dots-fade > div:nth-of-type(1) {
  animation-delay: 0.8s;
}

.dots-fade > div:nth-of-type(3) {
  animation-delay: 0s;
}

@-webkit-keyframes dots-fade {
  0% {
    opacity: 1;
  }

  40% {
    opacity: 0.2;
  }

  80% {
    opacity: 1;
  }

}

@keyframes dots-fade {
  0% {
    opacity: 1;
  }

  40% {
    opacity: 0.2;
  }

  80% {
    opacity: 1;
  }

}

/* dots pulse */
.dots-pulse > div {
  -webkit-animation: dots-pulse 1.2s infinite ease;
  animation: dots-pulse 1.2s infinite ease;
  animation-delay: 0.2s;
}

.dots-pulse > div:nth-of-type(1) {
  animation-delay: 0.4s;
}

.dots-pulse > div:nth-of-type(3) {
  animation-delay: 0s;
}

@-webkit-keyframes dots-pulse {
  0% {
    -webkit-transform: scale(1);
    transform: scale(1);
  }

  40% {
    -webkit-transform: scale(1.1);
    transform: scale(1.3);
  }

  80% {
    -webkit-transform: scale(1);
    transform: scale(1);
  }

}

@keyframes dots-pulse {
  0% {
    -webkit-transform: scale(1);
    transform: scale(1);
  }

  40% {
    -webkit-transform: scale(1.1);
    transform: scale(1.3);
  }

  80% {
    -webkit-transform: scale(1);
    transform: scale(1);
  }

}


/* ===================================================================
* # forms
*
* ------------------------------------------------------------------- */
fieldset {
  border: none;
}

input[type="email"],
input[type="number"],
input[type="search"],
input[type="text"],
input[type="tel"],
input[type="url"],
input[type="password"],
textarea,
select {
  display: block;
  height: 6rem;
  padding: 1.5rem 2.4rem;
  border: 0;
  outline: none;
  color: #000;
  font-family: "Nunito Sans", sans-serif;
  font-size: 1.5rem;
  line-height: 3rem;
  max-width: 100%;
  background: #dedede52;
  -webkit-transition: all 0.3s ease-in-out;
  transition: all 0.3s ease-in-out;
}

.ss-custom-select {
  position: relative;
  padding: 0;
}

.ss-custom-select select {
  -webkit-appearance: none;
  -moz-appearance: none;
  -ms-appearance: none;
  -o-appearance: none;
  appearance: none;
  text-indent: 0.01px;
  text-overflow: '';
  margin: 0;
  line-height: 3rem;
  vertical-align: middle;
}

.ss-custom-select select option {
  padding-left: 2rem;
  padding-right: 2rem;
  color: #666666;
  background: #FFFFFF;
}

.ss-custom-select select::-ms-expand {
  display: none;
}

.ss-custom-select::after {
  border-bottom: 2px solid rgba(255, 255, 255, 0.5);
  border-right: 2px solid rgba(255, 255, 255, 0.5);
  content: '';
  display: block;
  height: 8px;
  width: 8px;
  margin-top: -7px;
  pointer-events: none;
  position: absolute;
  right: 2.4rem;
  top: 50%;
  -webkit-transform-origin: 66% 66%;
  -ms-transform-origin: 66% 66%;
  transform-origin: 66% 66%;
  -webkit-transform: rotate(45deg);
  -ms-transform: rotate(45deg);
  transform: rotate(45deg);
  -webkit-transition: all 0.15s ease-in-out;
  transition: all 0.15s ease-in-out;
}

/* IE9 and below */
.oldie .cl-custom-select::after {
  display: none;
}

textarea {
  min-height: 25rem;
}

input[type="email"]:focus,
input[type="number"]:focus,
input[type="search"]:focus,
input[type="text"]:focus,
input[type="tel"]:focus,
input[type="url"]:focus,
input[type="password"]:focus,
textarea:focus,
select:focus {
  color: #000000;
}

label,
legend {
  font-family: "Nunito Sans", sans-serif;
  font-weight: 700;
  font-size: 1.4rem;
  margin-bottom: .9rem;
  line-height: 1.714;
  color: #000000;
  display: block;
}

input[type="checkbox"],
input[type="radio"] {
  display: inline;
}

label > .label-text {
  display: inline-block;
  margin-left: 1rem;
  font-family: "Nunito Sans", sans-serif;
  font-weight: normal;
  line-height: inherit;
}

label > input[type="checkbox"],
label > input[type="radio"] {
  margin: 0;
  position: relative;
  top: .15rem;
}

/* ------------------------------------------------------------------- 
* ## Style Placeholder Text
* ------------------------------------------------------------------- */
::-webkit-input-placeholder {

  /* WebKit, Blink, Edge */
  color: rgba(255, 255, 255, 0.4);
}

:-moz-placeholder {

  /* Mozilla Firefox 4 to 18 */
  color: rgba(255, 255, 255, 0.4);
  opacity: 1;
}

::-moz-placeholder {

  /* Mozilla Firefox 19+ */
  color: rgba(255, 255, 255, 0.4);
  opacity: 1;
}

:-ms-input-placeholder {

  /* Internet Explorer 10-11 */
  color: rgba(255, 255, 255, 0.4);
}

::-ms-input-placeholder {

  /* Microsoft Edge */
  color: rgba(255, 255, 255, 0.4);
}

::placeholder {

  /* Most modern browsers support this now. */
  color: rgba(255, 255, 255, 0.4);
}

.placeholder {
  color: rgba(255, 255, 255, 0.4) !important;
}

/* ------------------------------------------------------------------- 
* ## Change Autocomplete styles in Chrome
* ------------------------------------------------------------------- */
input:-webkit-autofill,
input:-webkit-autofill:hover,
input:-webkit-autofill:focus
input:-webkit-autofill,
textarea:-webkit-autofill,
textarea:-webkit-autofill:hover
textarea:-webkit-autofill:focus,
select:-webkit-autofill,
select:-webkit-autofill:hover,
select:-webkit-autofill:focus {
  -webkit-text-fill-color: #793ea5;
  transition: background-color 5000s ease-in-out 0s;
}


/* ===================================================================
* # buttons
*
* ------------------------------------------------------------------- */
.btn,
button,
input[type="submit"],
input[type="reset"],
input[type="button"] {
  display: inline-block;
  font-family: "Nunito Sans", sans-serif;
  font-weight: 700;
  font-size: 1.2rem;
  text-transform: uppercase;
  letter-spacing: .3rem;
  height: 5.4rem;
  line-height: 5rem;
  padding: 0 3rem;
  margin: 0 .3rem 1.2rem 0;
  color: #000000;
  text-decoration: none;
  text-align: center;
  white-space: nowrap;
  cursor: pointer;
  -webkit-transition: all 0.3s ease-in-out;
  transition: all 0.3s ease-in-out;
  background-color: #c5c5c5;
  border: .2rem solid #c5c5c5;
}


button:hover,
input[type="submit"]:hover,
input[type="reset"]:hover,
input[type="button"]:hover,
button:focus,
input[type="submit"]:focus,
input[type="reset"]:focus,
input[type="button"]:focus {
  background-color: #b8b8b8;
  border-color: #b8b8b8;
  color: #000000;
  outline: 0;
}

/* button primary
* ------------------------------------------------- */
.btn.btn--primary,
button.btn--primary,
input[type="submit"].btn--primary,
input[type="reset"].btn--primary,
input[type="button"].btn--primary {
  background: #0086CA;
  border-color: #0086CA;
  color: #FFFFFF;
}

/* .btn.btn--primary:hover, */
button.btn--primary:hover,
input[type="submit"].btn--primary:hover,
input[type="reset"].btn--primary:hover,
input[type="button"].btn--primary:hover,
/* .btn.btn--primary:focus, */
button.btn--primary:focus,
input[type="submit"].btn--primary:focus,
input[type="reset"].btn--primary:focus,
input[type="button"].btn--primary:focus {
  background: #0086cad1;
  border-color: #0086cad1;
}

/* button modifiers
* ------------------------------------------------- */
.btn.full-width,
button.full-width {
  width: 100%;
  margin-right: 0;
}

.btn--medium,
button.btn--medium {
  height: 5.7rem !important;
  line-height: 5.3rem !important;
}

.btn--large,
button.btn--large {
  height: 6rem !important;
  line-height: 5.6rem !important;
}

.btn--stroke,
button.btn--stroke {
  background: transparent !important;
  border: 0.2rem solid #FFFFFF;
  /* color: #FFFFFF; */
}

.btn--stroke.btn--primary,
button.btn--stroke.btn--primary {
  color: #0086cad1;
}

.btn--stroke:hover,
button.btn--stroke:hover {
  background: #FFFFFF !important;
  /* border: 0.2rem solid #FFFFFF; */
  /* color: #000000; */
}

.btn--pill,
button.btn--pill {
  padding-left: 3rem !important;
  padding-right: 3rem !important;
  border-radius: 1000px !important;
}

button::-moz-focus-inner,
input::-moz-focus-inner {
  border: 0;
  padding: 0;
}


/* =================================================================== 
* # additional components
*
* ------------------------------------------------------------------- */

/* ------------------------------------------------------------------- 
* ## alert box - (_alert-box.scss)
* ------------------------------------------------------------------- */
.alert-box {
  padding: 2.1rem 4rem 2.1rem 3rem;
  position: relative;
  margin-bottom: 3rem;
  border-radius: 3px;
  font-family: "Nunito Sans", sans-serif;
  font-weight: 600;
  font-size: 1.5rem;
  line-height: 1.6;
}

.alert-box__close {
  position: absolute;
  right: 1.8rem;
  top: 1.8rem;
  cursor: pointer;
}

.alert-box__close.fa {
  font-size: 12px;
}

.alert-box--error {
  background-color: #ffd1d2;
  color: #e65153;
}

.alert-box--success {
  background-color: #c8e675;
  color: #758c36;
}

.alert-box--info {
  background-color: #d7ecfb;
  color: #4a95cc;
}

.alert-box--notice {
  background-color: #fff099;
  color: #bba31b;
}

/* ------------------------------------------------------------------- 
* ## additional typo styles - (_additional-typo.scss)
* ------------------------------------------------------------------- */

/* drop cap 
* ----------------------------------------------- */
.drop-cap:first-letter {
  float: left;
  margin: 0;
  padding: 1.5rem .6rem 0 0;
  font-family: "Nunito Sans", sans-serif;
  font-weight: 700;
  font-size: 8.4rem;
  line-height: 6rem;
  text-indent: 0;
  background: transparent;
  color: rgba(255, 255, 255, 0.7);
}

/* line definition style 
* ----------------------------------------------- */
.lining dt,
.lining dd {
  display: inline;
  margin: 0;
}

.lining dt + dt:before,
.lining dd + dt:before {
  content: "\A";
  white-space: pre;
}

.lining dd + dd:before {
  content: ", ";
}

.lining dd + dd:before {
  content: ", ";
}

.lining dd:before {
  content: ": ";
  margin-left: -0.2em;
}

/* dictionary definition style 
* ----------------------------------------------- */
.dictionary-style dt {
  display: inline;
  counter-reset: definitions;
}

.dictionary-style dt + dt:before {
  content: ", ";
  margin-left: -0.2em;
}

.dictionary-style dd {
  display: block;
  counter-increment: definitions;
}

.dictionary-style dd:before {
  content: counter(definitions, decimal) ". ";
}

/** 
* Pull Quotes
* -----------
* markup:
*
* <aside class="pull-quote">
*    <blockquote>
*      <p></p>
*    </blockquote>
*  </aside>
*
* --------------------------------------------------------------------- */
.pull-quote {
  position: relative;
  padding: 2.1rem 3rem 2.1rem 0px;
}

.pull-quote:before,
.pull-quote:after {
  height: 1em;
  position: absolute;
  font-size: 10rem;
  font-family: Arial, Sans-Serif;
  color: rgba(255, 255, 255, 0.15);
}

.pull-quote:before {
  content: "\201C";
  top: -3.6rem;
  left: 0;
}

.pull-quote:after {
  content: '\201D';
  bottom: 3.6rem;
  right: 0;
}

.pull-quote blockquote {
  margin: 0;
}

.pull-quote blockquote:before {
  content: none;
}

/** 
* Stats Tab
* ---------
* markup:
*
* <ul class="stats-tabs">
*    <li><a href="#">[value]<em>[name]</em></a></li>
*  </ul>
*
* Extend this object into your markup.
*
* --------------------------------------------------------------------- */
.stats-tabs {
  padding: 0;
  margin: 3rem 0;
}

.stats-tabs li {
  display: inline-block;
  margin: 0 1.5rem 3rem 0;
  padding: 0 1.5rem 0 0;
  border-right: 1px solid rgba(255, 255, 255, 0.05);
}

.stats-tabs li:last-child {
  margin: 0;
  padding: 0;
  border: none;
}

.stats-tabs li a {
  display: inline-block;
  font-size: 2.5rem;
  font-family: "Nunito Sans", sans-serif;
  font-weight: 700;
  border: none;
  color: #FFFFFF;
}

.stats-tabs li a:hover {
  color: #793ea5;
}

.stats-tabs li a em {
  display: block;
  margin: .6rem 0 0 0;
  font-family: "Nunito Sans", sans-serif;
  font-size: 1.4rem;
  font-weight: normal;
  font-style: normal;
}

/* ------------------------------------------------------------------- 
* ## skillbars  - (_skillbars.scss)
* ------------------------------------------------------------------- */
.skill-bars {
  list-style: none;
  margin: 6rem 0 3rem;
}

.skill-bars li {
  height: .6rem;
  background: rgba(255, 255, 255, 0.1);
  width: 100%;
  margin-bottom: 6.9rem;
  padding: 0;
  position: relative;
}

.skill-bars li strong {
  position: absolute;
  left: 0;
  top: -3rem;
  font-family: "Nunito Sans", sans-serif;
  font-weight: 700;
  color: #FFFFFF;
  text-transform: uppercase;
  letter-spacing: .2rem;
  font-size: 1.4rem;
  line-height: 2.4rem;
}

.skill-bars li .progress {
  background: #793ea5;
  position: relative;
  height: 100%;
}

.skill-bars li .progress span {
  position: absolute;
  right: 0;
  top: -3.6rem;
  display: block;
  font-family: "Nunito Sans", sans-serif;
  color: #FFFFFF;
  font-size: 1.1rem;
  line-height: 1;
  background: #793ea5;
  padding: .6rem .6rem;
  border-radius: 3px;
}

.skill-bars li .progress span::after {
  position: absolute;
  left: 50%;
  bottom: -5px;
  margin-left: -5px;
  border-right: 5px solid transparent;
  border-left: 5px solid transparent;
  border-top: 5px solid #793ea5;
  content: "";
}

.skill-bars li .percent5 {
  width: 5%;
}

.skill-bars li .percent10 {
  width: 10%;
}

.skill-bars li .percent15 {
  width: 15%;
}

.skill-bars li .percent20 {
  width: 20%;
}

.skill-bars li .percent25 {
  width: 25%;
}

.skill-bars li .percent30 {
  width: 30%;
}

.skill-bars li .percent35 {
  width: 35%;
}

.skill-bars li .percent40 {
  width: 40%;
}

.skill-bars li .percent45 {
  width: 45%;
}

.skill-bars li .percent50 {
  width: 50%;
}

.skill-bars li .percent55 {
  width: 55%;
}

.skill-bars li .percent60 {
  width: 60%;
}

.skill-bars li .percent65 {
  width: 65%;
}

.skill-bars li .percent70 {
  width: 70%;
}

.skill-bars li .percent75 {
  width: 75%;
}

.skill-bars li .percent80 {
  width: 80%;
}

.skill-bars li .percent85 {
  width: 85%;
}

.skill-bars li .percent90 {
  width: 90%;
}

.skill-bars li .percent95 {
  width: 95%;
}

.skill-bars li .percent100 {
  width: 100%;
}


/* ===================================================================
* # reusable and common theme styles
*
* ------------------------------------------------------------------- */
/* body.menu-is-open {
  overflow: hidden;
} */

.wide {
  max-width: 1400px;
}

.narrow {
  max-width: 1000px;
}

.bit-narrow {
  max-width: 1120px;
}

.bit-narrow.innerpage {
  margin-bottom: 4.8rem;
}

.darker {
  background-color: #0f0f0f;
}

/* ------------------------------------------------------------------- 
* ## display headings
* ------------------------------------------------------------------- */
.display-1 {
  font-family: "Montserrat", sans-serif;
  font-weight: 600;
  font-size: 4.6rem;
  line-height: 1.5;
  letter-spacing: -0.03rem;
  margin-top: 0;
  margin-bottom: 4.8rem;
}

.subhead {
  font-family: "Montserrat", sans-serif;
  font-weight: 600;
  font-size: 1.8rem;
  line-height: 1.333;
  text-transform: uppercase;
  letter-spacing: .25rem;
  color: #0286ca;
  margin-top: 0;
  margin-bottom: 3rem;
  position: relative;
}
.subhead.home {
  text-align: center;
}

.item-title {
  font-size: 2.4rem;
  line-height: 1.5;
  margin-top: 0;
  margin-bottom: 2.4rem;
}

/* ------------------------------------------------------------------- 
* ## section header
* ------------------------------------------------------------------- */
.section-header.has-bottom-sep {
  padding-bottom: 1.5rem;
  position: relative;
  text-align: center;
}

.section-header.has-bottom-sep::before {
  content: "";
  display: inline-block;
  height: 1px;
  width: 550px;
  background-color: rgba(255, 255, 255, 0.05);
  position: absolute;
  bottom: 0;
  left: 50%;
  -webkit-transform: translateX(-50%);
  -ms-transform: translateX(-50%);
  transform: translateX(-50%);
}

/* ------------------------------------------------------------------- 
* ## grid overlay
* ------------------------------------------------------------------- */
.grid-overlay {
  display: block;
  content: "";
  position: absolute;
  top: 0;
  left: 50%;
  bottom: 0;
  right: 0;
  max-width: 1200px;
  width: 89%;
  height: 100%;
  opacity: .5;
  border-right: 1px solid rgba(255, 255, 255, 0.1);
  border-left: 1px solid rgba(255, 255, 255, 0.1);
  -webkit-transform: translate3d(-50%, 0, 0);
  -ms-transform: translate3d(-50%, 0, 0);
  transform: translate3d(-50%, 0, 0);
  z-index: 3;
}

.grid-overlay > div,
.grid-overlay::before,
.grid-overlay::after {
  background-color: rgba(0, 0, 0, 0.27);
  position: absolute;
  top: 0;
  bottom: 0;
  height: 100%;
  width: 1px;
}

.grid-overlay::before {
  content: "";
  left: 25%;
}

.grid-overlay::after {
  content: "";
  right: 25%;
}

.grid-overlay > div {
  left: 50%;
}

/* ------------------------------------------------------------------- 
* responsive:
* reusable and common theme styles
* ------------------------------------------------------------------- */
@media only screen and (max-width:1600px) {
  .grid-overlay {
    border-right: none !important;
    border-left: none !important;
  }

  .grid-overlay::before {
    left: 22.5%;
  }

  .grid-overlay::after {
    right: 22.5%;
  }

}

@media only screen and (max-width:1200px) {
  .display-1 {
    font-size: 4.5rem;
  }

  .display-1 br {
    display: none;
  }

}

@media only screen and (max-width:1100px) {
  .display-1 {
    font-size: 4.2rem;
  }

}

@media only screen and (max-width:1000px) {
  .display-1 {
    font-size: 4rem;
  }

}

@media only screen and (max-width:800px) {
  .display-1 {
    font-size: 3.6rem;
    margin-bottom: 4.5rem;
  }

  .subhead {
    font-size: 1.6rem;
  }

  .section-header.has-bottom-sep::before {
    width: 300px;
  }

}

@media only screen and (max-width:700px) {
  .display-1 {
    font-size: 3.2rem;
  }

  .subhead {
    font-size: 1.5rem;
  }

}

@media only screen and (max-width:600px) {
  .display-1 {
    font-size: 2.8rem;
    margin-bottom: 4.2rem;
  }

}

@media only screen and (max-width:500px) {
  .display-1 {
    font-size: 2.6rem;
  }

  .section-header.has-bottom-sep::before {
    width: 200px;
  }

}

@media only screen and (max-width:400px) {
  .display-1 {
    font-size: 2.4rem;
  }

  .subhead {
    font-size: 1.4rem;
  }

  .item-title {
    font-size: 2.1rem;
  }

  .grid-overlay > div,
  .grid-overlay::before,
  .grid-overlay::after {
    display: none;
  }


  .header-logo {
    top: 3rem !important;
  }

}


/* ===================================================================
* # header styles
*
* ------------------------------------------------------------------- */
.s-header {
  z-index: 500;
  width: 100%;
  
  background-color: transparent;
  
  position: absolute;
  height: 100px;
  top: 100px;
  margin-top: -100px;

  /* transition: margin-top 500ms; */
  /* transition: top 500ms; */
  

  /* transition: top 1s ease 1s; */

  transition: margin-top 300ms;

}

.s-header.atTop, .s-header.atTop.wasSticky {
  position: absolute;
  height: 100px;
  top: 100px;
  margin-top: -100px;
  
}

.s-header.isSticky {
  position: fixed;
  top: 0px;
  margin-top: 0px;

  background: #FFF;
  box-shadow: 0 0 2rem 0.05rem #ccc;
}

.s-header.wasSticky {
  position: fixed;
  top: 0px;
  margin-top: -100px;
}


.s-header.moved {
  background-color: white;
}

/* -------------------------------------------------------------------
* ## header logo
* ------------------------------------------------------------------- */
.header-logo {
  z-index: 501;
  display: inline-block;
  margin: 0;
  padding: 0;
  position: absolute;
  left: 0;
  padding-left: 7.5rem;
  padding-top: 3rem;
  top: 40%;
  -webkit-transform: translateY(-50%);
  -ms-transform: translateY(-50%);
  transform: translateY(-50%);
  -webkit-transition: all 0.3s ease-in-out;
  transition: all 0.3s ease-in-out;
  width: 100%;
}

.header-logo a {
  display: block;
  padding: 0;
  outline: 0;
  border: none;
  width: 300px;
  max-width: 60%;
  max-height: 75px;
}

.header-logo img {
  /* height: 75px; */
  width: 100%;
  height: 100%;
}

.header-logo.subpage img {
  /* width: 277px; */
}

/* ------------------------------------------------------------------- 
* ## main navigation 
* ------------------------------------------------------------------- */
.header-nav {
  z-index: 600;
  font-size: 1.6rem;
  line-height: 1.875;
  padding: 3.6rem 3rem 3.6rem 6rem;
  height: 100%;
  width: 50%;
  background: #0C0C0C;
  color: rgba(255, 255, 255, 0.25);
  overflow-y: auto;
  overflow-x: hidden;
  position: fixed;
  right: 0;
  top: 0;
  -webkit-transition: all 0.5s cubic-bezier(0.7, 0.3, 0, 1);
  transition: all 0.5s cubic-bezier(0.7, 0.3, 0, 1);
  -webkit-transform: translateZ(0);
  -webkit-backface-visibility: hidden;
  -webkit-transform: translate3d(100%, 0, 0);
  -ms-transform: translate3d(100%, 0, 0);
  transform: translate3d(100%, 0, 0);
  visibility: hidden;
  z-index: 601;
}

.header-nav a,
.header-nav a:visited {
  color: rgba(255, 255, 255, 0.5);
}

.header-nav a:hover,
.header-nav a:focus,
.header-nav a:active {
  color: white;
}

.header-nav li.featured a {
  /* border: 1px solid #FFF; */
  font-style: italic;
}

.header-nav li.featured a::before {
  
}

.header-nav h3 {
  display: inline-block;
  font-family: "Montserrat", sans-serif;
  font-weight: 700;
  font-size: 12px;
  line-height: 1.25;
  text-transform: uppercase;
  letter-spacing: .4rem;
  margin-bottom: 7.2rem;
  margin-top: 1.2rem;
  padding-right: 140px;
  color: #0086ca;
  position: relative;
}

.header-nav h3::after {
  content: "";
  display: block;
  height: 1px;
  width: 110px;
  background-color: #0086ca;
  position: absolute;
  top: 50%;
  right: 0;
}

.header-nav p {
  margin-bottom: 2.7rem;
}

.header-nav__content,
.header-nav h3 {
  left: 100px;
  opacity: 0.3;
  visibility: hidden;
  -webkit-transform: translateZ(0);
  -webkit-backface-visibility: hidden;
}

.header-nav__content {
  position: relative;
  max-width: 300px;
}

.header-nav__list {
  font-family: "Montserrat", sans-serif;
  font-weight: 600;
  font-size: 2.8rem;
  line-height: 1.286;
  margin: 0 0 4.2rem 0;
  padding: 0;
  list-style: none;
  counter-reset: ctr;
}

.header-nav__list li {
  padding: .9rem 0;
}

.header-nav__list a {
  display: block;
  color: #FFFFFF;
  position: relative;
}

.header-nav__list a::before {
  display: block;
  content: counter(ctr, decimal-leading-zero) ".";
  counter-increment: ctr;
  font-family: "Montserrat", sans-serif;
  font-size: 11px;
  color: rgba(255, 255, 255, 0.25);
  -webkit-transition: all 0.5s ease-in-out;
  transition: all 0.5s ease-in-out;
  position: relative;
}

.header-nav__list a:hover::before {
  color: #0086ca;
}

.header-nav__list .current a::before, .header-nav__list a.active::before {
  color: #0086ca;
}

.header-nav__social {
  list-style: none;
  display: inline-block;
  font-size: 2.4rem;
  margin: 0;
}

.header-nav__social li {
  display: inline-block;
  margin-right: 12px;
  padding-left: 0;
}

.header-nav__social li a {
  color: rgba(255, 255, 255, 0.15);
}

.header-nav__social li a:hover,
.header-nav__social li a:focus {
  color: white;
}

.header-nav__social li:last-child {
  margin: 0;
}

.header-nav__close {
  z-index: 601;
  display: block;
  height: 30px;
  width: 30px;
  position: absolute;
  top: 39px;
  right: 30px;
  font: 0/0 a;
  text-shadow: none;
  color: transparent;
  cursor: pointer;
}

.header-nav__close span::before,
.header-nav__close span::after {
  content: "";
  display: block;
  height: 2px;
  width: 16px;
  background-color: #FFFFFF;
  position: absolute;
  top: 50%;
  left: 7px;
  margin-top: -1px;
}

.header-nav__close span::before {
  -webkit-transform: rotate(-45deg);
  -ms-transform: rotate(-45deg);
  transform: rotate(-45deg);
}

.header-nav__close span::after {
  -webkit-transform: rotate(45deg);
  -ms-transform: rotate(45deg);
  transform: rotate(45deg);
}

/* menu is open
* ----------------------------------------------- */
.menu-is-open .header-nav {
  -webkit-transform: translate3d(0, 0, 0);
  -ms-transform: translate3d(0, 0, 0);
  transform: translate3d(0, 0, 0);
  visibility: visible;
  -webkit-overflow-scrolling: touch;
}

.menu-is-open .header-nav .header-nav__content,
.menu-is-open .header-nav h3 {
  opacity: 1;
  visibility: visible;
  -webkit-transition-property: all;
  transition-property: all;
  -webkit-transition-duration: 1s;
  transition-duration: 1s;
  -webkit-transition-timing-function: ease-in-out;
  transition-timing-function: ease-in-out;
  -webkit-transition-delay: 0.5s;
  transition-delay: 0.5s;
  left: 0;
}

/* ------------------------------------------------------------------- 
* ## mobile menu toggle 
* ------------------------------------------------------------------- */
.header-menu-toggle {
  display: none;
  width: 48px;
  height: 45px;
  line-height: 45px;
  font-family: "Montserrat", sans-serif;
  font-weight: 600;
  font-size: 13px;
  text-transform: uppercase;
  letter-spacing: .5rem;
  color: #FFFFFF;
  -webkit-transition: all 0.5s ease-in-out;
  transition: all 0.5s ease-in-out;
  position: fixed;
  right: 8rem;
  top: 30px;
  z-index: 600;
  cursor: pointer;
}

.header-menu-toggle.opaque {
  background-color: #000000;
}

.opaque .header-menu-icon {
  background-color: white;
}

.header-menu-icon {
  display: block;
  width: 26px;
  height: 2px;
  margin-top: -1px;
  right: auto;
  bottom: auto;
  background-color: black;
  position: absolute;
  left: 11px;
  top: 50%;
}

.header-menu-icon::before,
.header-menu-icon::after {
  content: '';
  width: 100%;
  height: 100%;
  background-color: inherit;
  position: absolute;
  left: 0;
}

.header-menu-icon::before {
  top: -9px;
}

.header-menu-icon::after {
  bottom: -9px;
}
.desktop-nav {
  display: inline-block;
  position: absolute;
  right: 7.5rem;
  top: 3rem;
  z-index: 600;
}
.desktop-nav .nav_list {
  list-style: none;
}
.desktop-nav .nav_list li {
  float: left;
  font-size: 15px;
  margin-right: 22px;
}

.desktop-nav .nav_list li a {
  color: #151515;
}
.desktop-nav .nav_list li.current a, .desktop-nav .nav_list li a:hover, .desktop-nav .nav_list li a.active {
  color: #0086ca;
  text-decoration: underline;
}

.desktop-nav .nav_list li.featured {
  background: #0086ca;
  padding: 0 0.8rem;
  border: 1px solid #0086ca;
}

.desktop-nav .nav_list li.submissionTips a{
  color: #0086ca;
  font-weight: bold;
  box-sizing: border-b ox;
}

.desktop-nav .nav_list li.featured a {
  color: #FFF;
  text-transform: uppercase;
  font-size: 1.28rem;
  font-weight: bolder;
}

.desktop-nav .nav_list li.featured:hover {
  background: #FFF;
}

.desktop-nav .nav_list li.featured:hover a {
  text-decoration: none;
  color: #0086ca;
}

.desktop-nav .nav_list li.featured.current a, .desktop-nav .nav_list li.featured a.active {
  /* text-decoration: none; */
}

/* ------------------------------------------------------------------- 
* responsive:
* header
* ------------------------------------------------------------------- */

@media only screen and (min-width:1201px) and (max-width:1500px) {
  

}


@media only screen and (max-width:1200px) {
  .header-logo {
    padding-left: 60px;
    padding-top: 0;
  }

  .desktop-nav {
    top: 8.75rem;
  }

  .s-header {
    height: 130px;
    top: 130px;
    margin-top: -130px;
  }

  .s-header.atTop, .s-header.atTop.wasSticky {
    height: 130px;
    top: 130px;
    margin-top: -130px;
  }

  .s-header.isSticky {
    top: 0px;
    margin-top: 0px;
  }

  .s-header.wasSticky {
    top: 0px;
    margin-top: -130px;
  }

  /* .header-menu-toggle {
    right: 60px;
  } */

}

@media only screen and (max-width:900px) {
  .header-nav h3 {
    padding-right: 0;
  }

  .header-nav h3::after {
    display: none;
  }

  .header-nav__content {
    max-width: 280px;
  }

  .header-nav__list {
    font-size: 2.5rem;
  }

  .header-nav__list li {
    padding: .6rem 0;
  }

}

@media only screen and (max-width:800px) {
  .header-logo {
    padding-left: 40px;
  }

  .header-nav {
    width: calc(100% - 80px);
    padding: 3.6rem 3rem 3.6rem 5rem;
  }

  .desktop-nav {
    display: none;
  }

  .header-menu-toggle {
    display:block;
  }

  .header-menu-toggle {
    right: 40px;
  }

  .s-header {
    position: absolute !important;
    top: 0 !important;
    background: transparent !important;
    height: 100px !important;
    box-shadow: none !important;
    margin-top: 21px !important;

  }

}

@media only screen and (max-width:600px) {
  .s-header {
    height: 90px;
    margin-top: 12px !important;
  }

  .header-nav {
    padding: 3.6rem 3rem 3.6rem 4rem;
  }

  .header-menu-toggle {
    top: 27px;
    right: 25px;
  }

}

@media only screen and (max-width:400px) {
  .s-header {
    top: 6px;
  }

  .header-logo {
    padding-left: 30px;
  }

  .header-nav {
    width: calc(100% - 40px);
  }

  .header-nav h3 {
    margin-bottom: 6rem;
  }

  .header-nav__list {
    font-size: 2.2rem;
  }

  .header-menu-toggle {
    top: 21px;
    right: 20px;
  }

  .header-nav__social {
    font-size: 2.2rem;
  }

}


/* ===================================================================
* # home
*
* ------------------------------------------------------------------- */
.s-home {
  width: 100%;
  height: 100vh;
  min-height: 786px;
  background-color: transparent;
  position: relative;
  display: table;
}

.s-home::before {
  display: block;
  content: "";
  position: absolute;
  top: 0;
  left: 0;
  width: 100%;
  height: 100%;
  background-color: #ffffff;
  opacity: .7;
  z-index: 2;
}

.s-home .grid-overlay > div {
  display: none;
}

.no-js .s-home {
  background: #000000;
}

/* ------------------------------------------------------------------- 
* ## home content
* ------------------------------------------------------------------- */
.home-content {
  display: table-cell;
  vertical-align: middle;
  padding-top: 6.6rem;
  width: 100%;
  overflow: hidden;
  position: relative;
  z-index: 4;
}

.home-content h1 {
  font-family: "Montserrat", sans-serif;
  font-weight: 700;
  font-size: 10rem;
  line-height: 1;
  letter-spacing: -.02em;
  color: #000000;
  margin-top: 0;
  margin-bottom: 0;
}

.home-content h3 {
  margin-top: 1.2rem;
  font-family: "Nunito Sans", sans-serif;
  font-weight: 300;
  font-size: 3.8rem;
  line-height: 1.342;
  font-style: normal;
  color: #383838;
}

.home-content__main {
  position: relative;
  text-align: center;
}

/* ------------------------------------------------------------------- 
* ## home video link
* ------------------------------------------------------------------- */
.home-content__video {
  display: inline-block;
  margin-top: 4.2rem;
}

.home-content__video .video-link {
  display: block;
  text-align: center;
  width: 20rem;
  outline: none;
  position: relative;
}

.home-content__video .video-icon {
  display: inline-block;
  height: 9rem;
  width: 9rem;
  border-radius: 50%;
  background-color: #793ea5;
  background-image: url(/static/images/icons/icon-play.svg);
  background-repeat: no-repeat;
  background-position: 55% center;
  background-size: 24px 27px;
  -webkit-transition: background-color 0.3s ease-in-out;
  transition: background-color 0.3s ease-in-out;
}

.home-content__video .video-text {
  display: inline-block;
  text-align: center;
  font-family: "Nunito Sans", sans-serif;
  font-weight: 600;
  font-size: 1.3rem;
  line-height: 1;
  color: #9c9c9c;
  text-transform: uppercase;
  letter-spacing: .5rem;
  -webkit-transition: color 0.3s ease-in-out;
  transition: color 0.3s ease-in-out;
  position: relative;
}

.home-content__video .video-link:hover .video-text {
  color: white;
}

.home-content__video .video-link:hover .video-icon {
  background-color: #6b3792;
}

/* ------------------------------------------------------------------- 
* ## home buttons
* ------------------------------------------------------------------- */
.home-content__button {
  margin-top: 7.8rem;
  position: relative;
}

.home-content__button .btn {
  width: 30rem;
  height: 7.2rem !important;
  line-height: 6.8rem !important;
  margin-right: 0;
  position: absolute;
}

.home-content__button .btn:first-child {
  right: 50%;
  left: auto;
}

.home-content__button .btn:last-child {
  left: 50%;
  right: auto;
}

.home-content__button .btn:not(.btn--primary) {
  background-color: #13161b;
  border-color: #13161b;
  color: #FFFFFF;
}

.home-content__button .btn:not(.btn--primary):hover,
.home-content__button .btn:not(.btn--primary):focus {
  background-color: #080a0c;
  border-color: #080a0c;
}

/* ------------------------------------------------------------------- 
* ## home scroll
* ------------------------------------------------------------------- */
.home-content__scroll {
  position: absolute;
  right: 9.5rem;
  bottom: 5.4rem;
  -webkit-transform: rotate(-90deg) translate3d(100%, 50%, 0);
  -ms-transform: rotate(-90deg) translate3d(100%, 50%, 0);
  transform: rotate(-90deg) translate3d(100%, 50%, 0);
  -webkit-transform-origin: right bottom;
  -ms-transform-origin: right bottom;
  transform-origin: right bottom;
}

.home-content__scroll .scroll-link {
  font-family: "Nunito Sans", sans-serif;
  font-weight: 600;
  font-size: 1.2rem;
  text-transform: uppercase;
  letter-spacing: .35rem;
  text-align: left;
  color: #000000;
  position: relative;
  padding-right: 180px;
}

.home-content__scroll .scroll-link:hover,
.home-content__scroll .scroll-link:focus {
  color: #793ea5;
}

.home-content__scroll::after {
  content: "";
  display: block;
  background-color: rgba(0, 0, 0, 0.64);
  width: 150px;
  height: 1px;
  position: absolute;
  right: 0;
  top: 50%;
}

/* ------------------------------------------------------------------- 
* ## home social
* ------------------------------------------------------------------- */
.home-social {
  list-style: none;
  font-family: "Nunito Sans", sans-serif;
  margin: 0;
  position: absolute;
  bottom: 3.6rem;
  left: 8rem;
  z-index: 5;
}

.home-social a {
  color: white;
  -webkit-transition: all 0.5s ease-in-out;
  transition: all 0.5s ease-in-out;
}

.home-social li {
  position: relative;
  padding: .6rem 0;
}

.home-social li a {
  display: block;
  width: 30px;
  height: 30px;
  line-height: 30px;
}

.home-social i,
.home-social span {
  position: absolute;
  -webkit-transition: all 0.5s ease-in-out;
  transition: all 0.5s ease-in-out;
}

.home-social i {
  display: inline-block;
  font-size: 15px;
  text-align: center;
  vertical-align: middle;
  width: 30px;
  height: 30px;
  line-height: 30px;
  top: 3px;
  left: 0;
}

.home-social span {
  background-color: #000000;
  color: #FFFFFF;
  font-size: 1.2rem;
  line-height: 30px;
  top: 0;
  left: 50px;
  padding: 0 15px;
  margin: 3px 0;
  border-radius: 3px;
  opacity: 0;
  visibility: hidden;
  -webkit-transform: scale(0);
  -ms-transform: scale(0);
  transform: scale(0);
  -webkit-transform-origin: 0% 50%;
  -ms-transform-origin: 0% 50%;
  transform-origin: 0% 50%;
}

.home-social span::after {
  display: block;
  content: "";
  width: 0;
  height: 0;
  border-top: 6px solid transparent;
  border-bottom: 6px solid transparent;
  border-right: 6px solid #000000;
  position: absolute;
  top: 50%;
  left: -6px;
  margin-top: -6px;
}

.home-social li:hover span {
  opacity: 1;
  visibility: visible;
  -webkit-transform: scale(1);
  -ms-transform: scale(1);
  transform: scale(1);
}

/* animate .home-content__main
* ------------------------------------------------------------------- */
html.ss-preload .home-content__main {
  opacity: 0;
}

html.ss-loaded .home-content__main {
  animation-duration: 2s;
  -webkit-animation-name: fadeIn;
  animation-name: fadeIn;
}

html.no-csstransitions .home-content__main {
  opacity: 1;
}

/* ------------------------------------------------------------------- 
* ## home animations
* ------------------------------------------------------------------- */

/* fade in */
@-webkit-keyframes fadeIn {
  from {
    opacity: 0;
    -webkit-transform: translate3d(0, 150%, 0);
    -ms-transform: translate3d(0, 150%, 0);
    transform: translate3d(0, 150%, 0);
  }

  to {
    opacity: 1;
    -webkit-transform: translate3d(0, 0, 0);
    -ms-transform: translate3d(0, 0, 0);
    transform: translate3d(0, 0, 0);
  }

}

@keyframes fadeIn {
  from {
    opacity: 0;
    -webkit-transform: translate3d(0, 150%, 0);
    -ms-transform: translate3d(0, 150%, 0);
    transform: translate3d(0, 150%, 0);
  }

  to {
    opacity: 1;
    -webkit-transform: translate3d(0, 0, 0);
    -ms-transform: translate3d(0, 0, 0);
    transform: translate3d(0, 0, 0);
  }

}

/* fade out */
@-webkit-keyframes fadeOut {
  from {
    opacity: 1;
  }

  to {
    opacity: 0;
    -webkit-transform: translate3d(0, -150%, 0);
    -ms-transform: translate3d(0, -150%, 0);
    transform: translate3d(0, -150%, 0);
  }

}

@keyframes fadeOut {
  from {
    opacity: 1;
  }

  to {
    opacity: 0;
    -webkit-transform: translate3d(0, -150%, 0);
    -ms-transform: translate3d(0, -150%, 0);
    transform: translate3d(0, -150%, 0);
  }

}

/* ------------------------------------------------------------------- 
* responsive:
* home
* ------------------------------------------------------------------- */
@media only screen and (max-width:1600px) {
  .home-content h1 {
    font-size: 6rem;
  }

  .home-content h3 {
    font-size: 3.6rem;
  }

}

@media only screen and (max-width:1400px) {
  .home-content h1 {
    font-size: 6rem;
  }

  .home-content h3 {
    font-size: 3.6rem;
  }

  .home-content__video .video-icon {
    height: 8.4rem;
    width: 8.4rem;
    background-size: 22px 24px;
  }

}

@media only screen and (max-width:1200px) {
  .home-content {
    padding-top: 4.5rem;
  }

  .home-content h1 {
    font-size: 6rem;
  }

  .home-content h3 {
    font-size: 3.2rem;
  }

  .home-content__video {
    height: 6.6rem;
    line-height: 6.6rem;
    vertical-align: middle;
  }

  .home-content__video .video-link {
    padding-left: 9rem;
    width: auto;
  }

  .home-content__video .video-icon {
    height: 6.6rem;
    width: 6.6rem;
    background-size: 12px 13px;
    position: absolute;
    top: 0;
    left: 0;
  }

  .home-content__button {
    margin-top: 7.2rem;
  }

  .home-content__button .btn {
    font-size: 11px;
    width: 28rem;
    height: 6.6rem !important;
    line-height: 6.2rem !important;
  }

  .home-content__scroll {
    right: 7rem;
  }

  .home-content__scroll .scroll-link {
    font-size: 1.1rem;
  }

  .home-social {
    left: 5.5rem;
  }

}

@media only screen and (max-width:1000px) {
  .home-content h1 {
    font-size: 6rem;
  }

  .home-content h3 {
    font-size: 3rem;
  }

  .home-content__button .btn {
    width: 24rem;
  }

  .home-content__scroll {
    right: 6rem;
  }

  .home-social {
    left: 4.5rem;
  }

}

@media only screen and (max-width:900px) {
  .home-content h1 {
    font-size: 6rem;
  }

  .home-content h3 {
    font-size: 2.7rem;
  }

  .home-social {
    display: none;
  }

}

@media only screen and (max-width:800px) {
  .home-content h1 {
    font-size: 6rem;
  }

  .home-content h3 {
    font-size: 2.6rem;
  }

  .home-content__video {
    margin-top: 3.6rem;
  }

  .home-content__video .video-link {
    padding-left: 8rem;
  }

  .home-content__video .video-icon {
    height: 6rem;
    width: 6rem;
  }

  .home-content__video .video-text {
    top: -6px;
    font-size: 1.2rem;
    line-height: 6rem;
  }

  .home-content__button {
    margin-top: 6.6rem;
  }

  .home-content__button .btn {
    width: 22rem;
  }

}

@media only screen and (max-width:700px) {
  .home-content h1 {
    font-size: 6rem;
  }

  .home-content h3 {
    font-size: 2.4rem;
  }

  .home-content__scroll {
    right: 5rem;
    bottom: 4.8rem;
  }

  .home-content__scroll::after {
    display: none;
  }

}

@media only screen and (max-width:600px) {
  .home-content {
    padding-top: 6rem;
  }

  .home-content h1 {
    font-size: 4rem;
  }

  .home-content h3 {
    font-size: 2.1rem;
  }

  .home-content__main {
    padding: 0 35px;
  }

  .home-content__video {
    margin-top: 3rem;
  }

  .home-content__button {
    margin-top: 4.8rem;
  }

  .home-content__button .btn {
    position: static;
    display: block;
    height: 6rem !important;
    line-height: 5.6rem !important;
    width: 100%;
    max-width: 32rem;
    margin-left: auto;
    margin-right: auto;
  }

}

@media only screen and (max-width:500px) {
  .home-content h1 {
    font-size: 6rem;
  }

  .home-content h3 {
    font-size: 1.8rem;
  }

}

@media only screen and (max-width:400px) {
  .s-home {
    min-height: 630px;
  }

  .home-content h1 {
    font-size: 4rem;
  }

  .home-content__main {
    padding: 0 25px;
  }

  .home-content__video .video-link {
    padding-left: 7.5rem;
  }

  .home-content__video .video-icon {
    height: 5.4rem;
    width: 5.4rem;
  }

  .home-content__video .video-text {
    line-height: 5.4rem;
    font-size: 1.1rem;
  }

  .home-content__button {
    margin-top: 3.6rem;
  }

}

@media only screen and (max-width:350px) {
  .home-content h1 {
    font-size: 6rem;
  }

}


/* ===================================================================
* # about
*
* ------------------------------------------------------------------- */
.s-about {
  padding-top: 10rem;
  padding-bottom: 10rem;
  position: relative;
}

/* ------------------------------------------------------------------- 
* ## about process
* ------------------------------------------------------------------- */
.process {
  margin-top: 6.6rem;
  counter-reset: ctr;
}

.process h4 {
  margin-bottom: 2.1rem;
  position: relative;
  padding-top: 70px;
}

.process h4::before {
  content: counter(ctr);
  counter-increment: ctr;
  display: block;
  font-family: "Montserrat", sans-serif;
  font-size: 2.1rem;
  font-weight: 700;
  text-align: center;
  color: #FFFFFF;
  background-color: #793ea5;
  height: 48px;
  width: 48px;
  line-height: 48px;
  border-radius: 50%;
  position: absolute;
  left: 0;
  top: -5px;
}

.process .item-process.blue h4::before {
  background-color: #0086CA;
}
.process .item-process.yellow h4::before {
  background-color: #F6C215;
}
.process .item-process.black h4::before {
  background-color: #000000;
}
.process .item-process.green h4::before {
  background-color: #00A34E;
}
.process .item-process.red h4::before {
  background-color: #ED1C24;
}
.process .item-process.gold h4::before {
  background-color: #f1cc17;
}
.process .item-process.silver h4::before {
  background-color: #d8d8d8;
}
.process .item-process.bronze h4::before {
  background-color: #805e00;
}

.item-process {
  position: relative;
}

/*.item-process:nth-child(2n+1) {
padding-right: 30px;
}

.item-process:nth-child(2n+2) {
padding-left: 30px;
}*/

/* ------------------------------------------------------------------- 
* responsive:
* about
* ------------------------------------------------------------------- */
@media only screen and (max-width:1000px) {
  .item-process:nth-child(2n+1) {
    padding-right: 25px;
  }

  .item-process:nth-child(2n+2) {
    padding-left: 25px;
  }

}

@media only screen and (max-width:1000px) {
  .s-about {
    padding-top: 15rem;
    padding-bottom: 15rem;
  }

  .item-process:nth-child(n) {
    padding: 0 15px;
    min-height: 0;
  }

}

@media only screen and (max-width:600px) {
  .s-about {
    padding-top: 12rem;
    padding-bottom: 12rem;
  }

  .process h4 {
    padding-left: 6rem;
  }

  .process h4::before {
    font-size: 1.8rem;
    height: 42px;
    width: 42px;
    line-height: 42px;
    top: -4px;
  }

  .item-process:nth-child(n) {
    padding: 0 10px;
  }

}

@media only screen and (max-width:400px) {
  .process h4 {
    padding-left: 5.8rem;
  }

  .process h4::before {
    font-size: 1.6rem;
    height: 39px;
    width: 39px;
    line-height: 39px;
    top: -5px;
  }

  .item-process:nth-child(n) {
    padding: 0;
    margin-bottom: 1.5rem;
  }

}


/* ===================================================================
* # services
*
* ------------------------------------------------------------------- */
.s-services {
  padding-top: 18rem;
  padding-bottom: 18rem;
  position: relative;
}

/* ------------------------------------------------------------------- 
* ## services list
* ------------------------------------------------------------------- */
.services {
  margin-top: 9rem;
}

.item-service {
  margin-bottom: .9rem;
}

.item-service h3 {
  margin-top: 0;
}

.item-service:nth-child(2n+1) {
  padding-right: 50px;
}

.item-service:nth-child(2n+2) {
  padding-left: 50px;
}

.item-service__text {
  margin-left: 7.2rem;
}

.item-service__icon {
  float: left;
  color: #793ea5;
  font-size: 4.5rem;
  margin-top: -1.8rem;
}

/* ------------------------------------------------------------------- 
* responsive:
* services
* ------------------------------------------------------------------- */
@media only screen and (max-width:1200px) {
  .services {
    max-width: 1000px;
  }

  .services .item-service:nth-child(2n+1) {
    padding-right: 30px;
  }

  .services .item-service:nth-child(2n+2) {
    padding-left: 30px;
  }

}

@media only screen and (max-width:1000px) {
  .s-services {
    padding-top: 15rem;
    padding-bottom: 15rem;
  }

  .services .item-service:nth-child(2n+1) {
    padding-right: 20px;
  }

  .services .item-service:nth-child(2n+2) {
    padding-left: 20px;
  }

  .item-service__text {
    margin-left: 0;
  }

  .item-service__icon {
    float: none;
    margin-top: 0;
    font-size: 4.2rem;
  }

}

@media only screen and (max-width:800px) {
  .services {
    margin-top: 4.2rem;
  }

  .services .item-service:nth-child(n) {
    padding-right: 15px;
    padding-left: 15px;
    max-width: 700px;
  }

  .services .service-icon {
    font-size: 4.2rem;
    float: none;
    margin-top: 0;
  }

}

@media only screen and (max-width:600px) {
  .s-services {
    padding-top: 12rem;
  }

  .services .item-service:nth-child(n) {
    padding-right: 10px;
    padding-left: 10px;
  }

}

@media only screen and (max-width:400px) {
  .services .item-service:nth-child(n) {
    padding-right: 0;
    padding-left: 0;
    margin-bottom: 0;
  }

}


/* ===================================================================
* # works
*
* ------------------------------------------------------------------- */
.s-works {
  padding-top: 18rem;
  padding-bottom: 18rem;
  position: relative;
}

.s-works::before {
  content: "";
  display: block;
  content: "";
  position: absolute;
  top: 0;
  left: 50%;
  bottom: 0;
  right: 0;
  width: 50%;
  height: 100%;
  opacity: .3;
  background-color: rgba(0, 0, 0, 0.9);
  background-image: url(/static/images/pattern.jpg);
  background-size: 760px 380px;
}

/* ------------------------------------------------------------------- 
* ## bricks/masonry
* ------------------------------------------------------------------- */
.masonry-wrap {
  margin-top: 7.2rem;
  max-width: 1100px;
  position: relative;
}

.masonry-wrap:after {
  content: "";
  display: table;
  clear: both;
}

.masonry:after {
  content: "";
  display: table;
  clear: both;
}

.masonry .grid-sizer,
.masonry__brick {
  width: 50%;
}

.masonry__brick {
  float: left;
  padding: 0;
}

.item-folio {
  position: relative;
  overflow: hidden;
}

.item-folio__thumb img {
  vertical-align: bottom;
  -webkit-transition: all 0.5s ease-in-out;
  transition: all 0.5s ease-in-out;
}

.item-folio__thumb a {
  display: block;
}

.item-folio__thumb a::before {
  display: block;
  background-color: rgba(0, 0, 0, 0.8);
  content: "";
  opacity: 0;
  visibility: hidden;
  position: absolute;
  top: 0;
  left: 0;
  width: 100%;
  height: 100%;
  -webkit-transition: all 0.5s ease-in-out;
  transition: all 0.5s ease-in-out;
  z-index: 1;
}

.item-folio__thumb a::after {
  content: "...";
  font-family: georgia, serif;
  font-size: 2.7rem;
  display: block;
  height: 30px;
  width: 30px;
  line-height: 30px;
  margin-left: -15px;
  margin-top: -15px;
  position: absolute;
  left: 50%;
  top: 50%;
  text-align: center;
  color: rgba(255, 255, 255, 0.8);
  opacity: 0;
  visibility: hidden;
  -webkit-transition: all 0.5s ease-in-out;
  transition: all 0.5s ease-in-out;
  -webkit-transform: scale(0.5);
  -ms-transform: scale(0.5);
  transform: scale(0.5);
  z-index: 1;
}

.item-folio__text {
  position: absolute;
  left: 0;
  bottom: 3.6rem;
  padding: 0 3.3rem;
  z-index: 2;
  opacity: 0;
  visibility: hidden;
  -webkit-transform: translate3d(0, 100%, 0);
  -ms-transform: translate3d(0, 100%, 0);
  transform: translate3d(0, 100%, 0);
  -webkit-transition: all 0.3s ease-in-out;
  transition: all 0.3s ease-in-out;
}

.item-folio__title {
  font-family: "Nunito Sans", sans-serif;
  font-size: 1.4rem;
  font-weight: 700;
  line-height: 1.286;
  color: #FFFFFF;
  text-transform: uppercase;
  letter-spacing: .2rem;
  margin: 0 0 .3rem 0;
}

.item-folio__cat {
  color: rgba(255, 255, 255, 0.5);
  font-family: "Nunito Sans", sans-serif;
  font-size: 1.4rem;
  font-weight: 300;
  line-height: 1.714;
  margin-bottom: 0;
}

.item-folio__caption {
  display: none;
}

.item-folio__project-link {
  display: block;
  color: #FFFFFF;
  box-shadow: 0 0 0 1px #FFFFFF;
  border-radius: 50%;
  height: 4.2rem;
  width: 4.2rem;
  text-align: center;
  z-index: 500;
  position: absolute;
  top: 3rem;
  left: 3rem;
  opacity: 0;
  visibility: hidden;
  -webkit-transform: translate3d(0, -100%, 0);
  -ms-transform: translate3d(0, -100%, 0);
  transform: translate3d(0, -100%, 0);
}

.item-folio__project-link i {
  font-size: 1.8rem;
  line-height: 4.2rem;
}

.item-folio__project-link::before {
  display: block;
  content: "";
  height: 3rem;
  width: 1px;
  background-color: rgba(255, 255, 255, 0.1);
  position: absolute;
  top: -3rem;
  left: 50%;
}

.item-folio__project-link:hover,
.item-folio__project-link:focus,
.item-folio__project-link:active {
  background-color: #FFFFFF;
  color: #000000;
}

/* on hover 
* ----------------------------------------------- */
.item-folio:hover .item-folio__thumb a::before {
  opacity: 1;
  visibility: visible;
}

.item-folio:hover .item-folio__thumb a::after {
  opacity: 1;
  visibility: visible;
  -webkit-transform: scale(1);
  -ms-transform: scale(1);
  transform: scale(1);
}

.item-folio:hover .item-folio__thumb img {
  -webkit-transform: scale(1.05);
  -ms-transform: scale(1.05);
  transform: scale(1.05);
}

.item-folio:hover .item-folio__project-link,
.item-folio:hover .item-folio__text {
  opacity: 1;
  visibility: visible;
  -webkit-transform: translate3d(0, 0, 0);
  -ms-transform: translate3d(0, 0, 0);
  transform: translate3d(0, 0, 0);
}

/* ------------------------------------------------------------------- 
* responsive:
* works
* ------------------------------------------------------------------- */
@media only screen and (max-width:1000px) {
  .s-works {
    padding-top: 15rem;
    padding-bottom: 15rem;
  }

}

@media only screen and (max-width:800px) {
  .item-folio__title,
  .item-folio__cat {
    font-size: 1.3rem;
  }

}

@media only screen and (max-width:600px) {
  .s-works {
    padding-top: 12rem;
  }

  .masonry-wrap {
    padding: 0 35px;
  }

  .masonry__brick {
    float: none;
    width: 100%;
  }

  .item-folio__title,
  .item-folio__cat {
    font-size: 1.4rem;
  }

}

@media only screen and (max-width:400px) {
  .masonry-wrap {
    padding: 0 25px;
  }

}


/* ===================================================================
* # clients
*
* ------------------------------------------------------------------- */
.s-clients {
  padding-top: 10rem;
  padding-bottom: 15rem;
  position: relative;
  background: white;
}

.s-clients .grid-overlay {
  border-right: 1px solid rgba(255, 255, 255, 0.05);
  border-left: 1px solid rgba(255, 255, 255, 0.05);
}

.s-clients .grid-overlay > div,
.s-clients .grid-overlay::before,
.s-clients .grid-overlay::after {
  background-color: rgba(255, 255, 255, 0.05);
}

.section-header,
.clients-wrap,
.clients {
  z-index: 3;
}

.clients-wrap {
  margin-top: 6rem;
}

.clients {
  list-style: none;
  text-align: center;
  margin-left: 0;
  font-weight: 700;
  font-size: 4.5rem;
  position: relative;
}

.clients a {
  color: rgba(255, 255, 255, 0.15);
}

.clients a:hover,
.clients a:focus {
  color: #793ea5;
}

.clients li {
  display: inline-block;
  padding: 0 1.5rem;
}

.s-clients h1 {
  color: #13161b;
}

.s-clients .clients-wrap img {
  height: 100px;
  display: block;
  margin: 0 auto;
}

.s-clients .clients-wrap .col-block.mb-80{
  margin-bottom: 80px;
}

/* ------------------------------------------------------------------- 
* responsive:
* clients
* ------------------------------------------------------------------- */
@media only screen and (max-width:1000px) {
  .s-clients {
    padding-top: 15rem;
  }

  .clients {
    font-size: 4.2rem;
  }

}

@media only screen and (max-width:900px) {
  .clients {
    font-size: 4rem;
  }

}

@media only screen and (max-width:800px) {
  .clients-wrap {
    margin-top: 3.6rem;
  }

  .clients {
    font-size: 3.4rem;
  }

}

@media only screen and (max-width:600px) {
  .s-clients {
    padding-top: 12rem;
    padding-bottom: 10.2rem;
  }

  .clients {
    font-size: 3rem;
  }

}

@media only screen and (max-width:500px) {
  .clients-wrap {
    margin-top: 1.5rem;
  }

  .clients {
    font-size: 2.4rem;
  }

  .clients li {
    padding: 0 1rem;
  }

}

@media only screen and (max-width:400px) {
  .clients {
    font-size: 2.1rem;
  }

  .clients li {
    padding: 0 .6rem;
  }

}


/* ===================================================================
* # testimonials
*
* ------------------------------------------------------------------- */
.s-testimonials {
  padding-top: 16.2rem;
  padding-bottom: 21rem;
  text-align: center;
  position: relative;
  background-image: url(/static/images/hero-bg.jpg);
  background-repeat: no-repeat;
  background-position: center center;
  background-size: cover;
}

.s-testimonials::before {
  display: block;
  content: "";
  position: absolute;
  top: 0;
  left: 0;
  width: 100%;
  height: 100%;
  opacity: .9;
  background-color: #111111;
}

.testimonials__icon {
  height: 4.5rem;
  width: 4.5rem;
  background-color: transparent;
  background-image: url(/static/images/icons/icon-quote.svg);
  background-position: center center;
  background-repeat: no-repeat;
  background-size: contain;
  position: absolute;
  top: 15rem;
  left: 50%;
  margin-left: -2.25rem;
}

.testimonials__slider {
  font-size: 3.6rem;
  font-weight: 400;
  line-height: 1.636;
  margin-top: 7.2rem;
  color: #FFFFFF;
  position: relative;
}

.testimonials__slider .slick-slide {
  outline: none;
}

.testimonials__slider .slick-dots {
  display: block;
  list-style: none;
  width: 100%;
  padding: 0;
  margin: 3rem 0 0 0;
  text-align: center;
  position: absolute;
  top: 100%;
  left: 0;
}

.testimonials__slider .slick-dots li {
  display: inline-block;
  width: 27px;
  height: 27px;
  margin: 0;
  padding: 9px;
  cursor: pointer;
}

.testimonials__slider .slick-dots li button {
  display: block;
  width: 10px;
  height: 10px;
  line-height: 10px;
  border-radius: 50%;
  background: white;
  border: none;
  padding: 0;
  margin: 0;
  cursor: pointer;
  font: 0/0 a;
  text-shadow: none;
  color: transparent;
}

.testimonials__slider .slick-dots li button:hover,
.testimonials__slider .slick-dots li button:focus {
  outline: none;
}

.testimonials__slider .slick-dots li.slick-active button,
.testimonials__slider .slick-dots li:hover button {
  background: transparent;
  box-shadow: 0 0 0 2px #FFFFFF;
}

.testimonials__author {
  margin-top: 0;
  font-family: "Nunito Sans", sans-serif;
  font-size: 1.5rem;
  font-weight: 800;
  line-height: 1.6;
  text-transform: uppercase;
  letter-spacing: .3rem;
  color: #793ea5;
}

.testimonials__author span {
  display: block;
  font-family: "Nunito Sans", sans-serif;
  font-weight: 400;
  font-size: 1.5rem;
  line-height: 1.6;
  color: rgba(255, 255, 255, 0.5);
  text-transform: none;
  letter-spacing: 0;
}

/* ------------------------------------------------------------------- 
* responsive:
* testimonials
* ------------------------------------------------------------------- */
@media only screen and (max-width:1200px) {
  .testimonials__slider {
    font-size: 3.3rem;
  }

}

@media only screen and (max-width:1000px) {
  .s-testimonials {
    padding-top: 15rem;
    padding-bottom: 19.2rem;
  }

}

@media only screen and (max-width:900px) {
  .testimonials__icon {
    height: 3.9rem;
    width: 3.9rem;
    margin-left: -1.95rem;
  }

  .testimonials__slider {
    font-size: 3rem;
  }

}

@media only screen and (max-width:800px) {
  .testimonials__icon {
    height: 3.6rem;
    width: 3.6rem;
    margin-left: -1.8rem;
  }

  .testimonials__slider {
    font-size: 2.7rem;
  }

}

@media only screen and (max-width:600px) {
  .s-testimonials {
    padding-top: 7.8rem;
    padding-bottom: 15rem;
  }

  .testimonials__icon {
    height: 3.3rem;
    width: 3.3rem;
    margin-left: -1.65rem;
    top: 9rem;
  }

  .testimonials__slider {
    font-size: 2.5rem;
  }

  .testimonials__author {
    font-size: 1.4rem;
  }

  .testimonials__author span {
    font-size: 1.4rem;
  }

}

@media only screen and (max-width:400px) {
  .testimonials__slider {
    font-size: 2.1rem;
  }

}

@media only screen and (max-width:350px) {
  .testimonials__slider {
    font-size: 1.9rem;
  }

}


/* ===================================================================
* # contact
*
* ------------------------------------------------------------------- */
.s-contact {
  padding-top: 10rem;
  padding-bottom: 10rem;
  background-color: #0086ca;
  color: rgba(255, 255, 255, 0.6);
  text-align: center;
  position: relative;
}

.s-contact a {
  color: #FFFFFF;
}

.s-contact .grid-overlay {
  border-right: 1px solid rgba(255, 255, 255, 0.12);
  border-left: 1px solid rgba(255, 255, 255, 0.12);
  z-index: 2;
}

.s-contact .grid-overlay > div,
.s-contact .grid-overlay::before,
.s-contact .grid-overlay::after {
  background-color: rgba(0, 0, 0, 0.26);
}

.s-contact .subhead {
  color: #f6c215;
}

.s-contact .section-header,
.s-contact .contact-main {
  z-index: 3;
  position: relative;
}

.contact-main {
  font-size: 3.3rem;
  line-height: 1.636;
}

.contact-main [class*="contact-"] {
  margin-bottom: 0;
}

.contact-main .contact-email {
  margin-bottom: 3.6rem;
}

.contact-email a {
  font-size: 9rem;
  font-weight: 700;
  line-height: 1.2;
  color: #FFFFFF;
  border-bottom: 3px solid rgba(0, 0, 0, 0.2);
}

.contact-email a:hover,
.contact-email a:focus {
  border-bottom: 3px solid rgba(255, 255, 255, 0.2);
}

/* ------------------------------------------------------------------- 
* ## contact social
* ------------------------------------------------------------------- */
.contact-social {
  list-style: none;
  display: inline-block;
  margin: 4.2rem 0 0 0;
  font-size: 4.2rem;
}

.contact-social li {
  margin-right: 15px;
  padding-left: 0;
  display: inline-block;
}

.contact-social li a {
  color: white;
  border: none !important;
}

.contact-social li a:hover,
.contact-social li a:focus {
  color: #FFFFFF;
}

.contact-social li:last-child {
  margin: 0;
}

/* ------------------------------------------------------------------- 
* responsive:
* contact
* ------------------------------------------------------------------- */
@media only screen and (max-width:1200px) {
  .contact-main {
    font-size: 3.1rem;
  }

  .contact-email a {
    font-size: 7.6rem;
  }
  
  

}

@media only screen and (max-width:1000px) {
  .s-contact {
    padding-top: 15rem;
    padding-bottom: 19.8rem;
  }

  .contact-main {
    font-size: 3rem;
  }

  .contact-email a {
    font-size: 7.2rem;
  }

}

@media only screen and (max-width:900px) {
  .contact-main {
    font-size: 2.8rem;
  }

  .contact-email a {
    font-size: 6.2rem;
  }

  .contact-social {
    font-size: 4rem;
  }

}

@media only screen and (max-width:800px) {
  .contact-main {
    font-size: 2.6rem;
  }

  .contact-email a {
    font-size: 5.5rem;
  }

  .contact-social {
    font-size: 3.5rem;
  }

}

@media only screen and (max-width:700px) {
  .contact-main {
    font-size: 2.4rem;
  }

  .contact-email a {
    font-size: 3.8rem;
  }

  .contact-social {
    font-size: 3.2rem;
  }

}

@media only screen and (max-width:600px) {
  .s-contact {
    padding-top: 12rem;
    padding-bottom: 13.2rem;
  }

  .contact-main {
    font-size: 2.1rem;
    margin-top: 7.2rem;
  }

  .contact-social {
    font-size: 3rem;
  }

}

@media only screen and (max-width:500px) {
  .contact-main {
    font-size: 1.8rem;
  }

  .contact-email a {
    font-size: 3rem;
  }

}

@media only screen and (max-width:400px) {
  .contact-main {
    font-size: 1.6rem;
    margin-top: 4.5rem;
  }

  .contact-email a {
    font-size: 2.5rem;
  }

  .contact-social {
    margin: 3rem 0 0 0;
    font-size: 2.4rem;
  }

}

/* ===================================================================
* # footer
*
* ------------------------------------------------------------------- */
footer {
  padding-top: 9rem;
  padding-bottom: 6rem;
  color: rgba(255, 255, 255, 0.6);
  background-color: #000000;
  border-top: 1px solid rgba(255, 255, 255, 0.1);
  text-align: center;
  position: relative;
}

footer a {
  color: #FFFFFF;
}

/* ------------------------------------------------------------------- 
* ## copyright
* ------------------------------------------------------------------- */
.ss-copyright span {
  font-size: 16px;
  display: inline-block;
}

.ss-copyright span::after {
  content: "·";
  display: inline-block;
  padding: 0 1rem 0 1.2rem;
  color: white;
}

.ss-copyright span:last-child::after {
  display: none;
}

.ss-go-top {
  position: absolute;
  left: 50%;
  top: -37.5px;
  -webkit-transform: translate3d(-50%, 0, 0);
  -ms-transform: translate3d(-50%, 0, 0);
  transform: translate3d(-50%, 0, 0);
  z-index: 2;
  width: 100%;
}
.ss-go-top a.smoothscroll {
  color: #FFFFFF;
  background-color: #ec1d25;
  border: .2rem solid #ec1d25;
  padding: 0 4rem 0 7rem;
  position: relative;
}

/* ------------------------------------------------------------------- 
* ## go top
* ------------------------------------------------------------------- */
.ss-go-top a.smoothscroll::before {
  content: "";
  display: block;
  height: 16px;
  width: 12px;
  background-image: url(/static/images/icons/icon-up.svg);
  background-repeat: no-repeat;
  background-position: center center;
  background-size: contain;
  position: absolute;
  top: 50%;
  left: 3.5rem;
  margin-top: -9px;
}

.ss-go-top a:hover,
.ss-go-top a:focus {
  /* opacity: 0.7; */
}

@media only screen and (max-width: 800px) {
  footer {
    padding-top: 0;
  }
  .ss-go-top {
    position: relative;
    margin-bottom: 50px;
    top:0;
    left: 0;
    transform: none;
  }
  .ss-go-top a {
    display: block;
    width: 100%;
    margin: 0;
  }
  .ss-go-top a.smoothscroll {
    top:0;
  }
}

/* ------------------------------------------------------------------- 
* responsive:
* footer
* ------------------------------------------------------------------- */
@media only screen and (max-width:600px) {
  .ss-copyright span {
    display: block;
  }

  .ss-copyright span::after {
    display: none;
  }

  .ss-go-top a {
    font-size: 10px;
    height: 70px;
    line-height: 70px;
    top: -35px;
    padding: 0 3rem;
  }

  .ss-go-top a::before {
    display: none;
  }

}

@media only screen and (max-width:400px) {
  .cl-copyright span {
    font-size: 15px;
  }

  .ss-go-top a {
    height: 65px;
    line-height: 65px;
    top: -32.5px;
    padding: 0 3rem;
    padding: 0 2rem;
  }

}

/* Custom --------------------------------------------------------------------------- */

.logo-grid-wrap img {
  width: 200px;
  display: block;
  margin: 30px auto;
}
.corporate-logo img {
  height: 100px;
  display: block;
  margin: 30px auto 60px; 
}
.item-process.how .col-block {
  text-align: center;
}
.item-process.how img {
  width: 100px;
  display: block;
  margin: 20px auto;
}
.sr-pack {
  text-align: center;
}
.sr-pack.blue a {
  background: transparent !important;
  border: 0.2rem solid #0086CA;
  color: #000000;
}
.sr-pack.blue a:hover {
  background: #0086CA !important;
  border: 0.2rem solid #0086CA;
  color: #ffffff;
}
.sr-pack.yellow a {
  background: transparent !important;
  border: 0.2rem solid #F6C215;
  color: #000000;
}
.sr-pack.yellow a:hover {
  background: #F6C215 !important;
  border: 0.2rem solid #F6C215;
  color: #ffffff;
}
.sr-pack.platinum a {
  background: transparent !important;
  border: 0.2rem solid #929292;
  color: #000000;
}
.sr-pack.platinum a:hover {
  background: #929292 !important;
  border: 0.2rem solid #929292;
  color: #ffffff;
}
.sr-pack.gold a {
  background: transparent !important;
  border: 0.2rem solid #f6c215;
  color: #000000;
}
.sr-pack.gold a:hover {
  background: #f6c215 !important;
  border: 0.2rem solid #f6c215;
  color: #ffffff;
}
.sr-pack.silver a {
  background: transparent !important;
  border: 0.2rem solid #dcdcdc;
  color: #000000;
}
.sr-pack.silver a:hover {
  background: #dcdcdc !important;
  border: 0.2rem solid #dcdcdc;
  color: #ffffff;
}
.event-hk {
  padding-top: 16.2rem;
  padding-bottom: 21rem;
  text-align: center;
  position: relative;
  background-image: url(/static/images/hk-bg.jpg);
  background-repeat: no-repeat;
  background-position: center center;
  background-size: cover;
}

.event-hk::before {
  display: block;
  content: "";
  position: absolute;
  top: 0;
  left: 0;
  width: 100%;
  height: 100%;
  opacity: .6;
  background-color: #111111;
}

.event-hk h1 {
  color: white;
  z-index: 100;
  position: relative;
  width: 80%;
  margin: 0 auto;
  text-align: left;
}
tr.last td {
  border-bottom: none;
}
.logo-dl .col-block a.logo{
  min-height: 150px;
  width: 100%;
  height: 100%;
  display: block;
}
.logo-dl img {
  height: 150px;
  max-width: none;
  display: block;
  margin: 0 auto;
}
.logo-dl .horizontal img {
  width: 100%;
  height: auto;
} 
.logo-dl a.btn {
  margin-top:30px;
  background: transparent !important;
  border: 0.2rem solid #0086ca;
  color: #000000;
}
.logo-dl a.btn:hover {
  background: #0086ca !important;
  border: 0.2rem solid #0086ca;
  color: #ffffff;
}
.s-section {
  padding-top: 8rem;
}
.s-section.first {
  padding-top: 18rem;
  position: relative;
}
.s-section.last {
  padding-bottom: 18rem;
  position:relative;
}  
.s-section h2 {
  background: #111111;
  color: white;
  padding: 10px;
  display: block;
  width: fit-content;
}
.no-bottom {
  margin-bottom: 0 !important;
}
.block-1-7 .col-block{
  width:14.1%;
}
@media only screen and (max-width: 800px) {
  .block-1-7 .col-block {
    width: 100%;
    clear: both;
  }
}
.no-results {
  padding-right: 0;
  margin-top: 15px;
}
.no-results .item-process__text {
  background: #eaeaea;
  padding: 30px 0px 30px 40px;
}
.no-results ol {
  margin-bottom: 0;
}
.get-results {
  padding: 30px;
  background: #0086CA;
  color: white;
  border-radius: .375rem;
  box-shadow: 0 2px 0 rgba(90,97,105,.11), 0 4px 8px rgba(90,97,105,.12), 0 10px 10px rgba(90,97,105,.06), 0 7px 70px rgba(90,97,105,.1);
}
.get-results h1 {
  color: white;
}
@media only screen and (max-width: 800px) {
  .no-results {
    padding:0;
  }
  .no-results .item-process__text {
    padding: 30px;
  }
  .timeline .col-block {
    text-align: center;
  }
}
.icon h4 {
  font-size: 20px;
}
.icon.timeline h4 {
  height: 55px;
}
.icon p {
  font-size: 14px;
}
.icon i {
  color: white;
  border-radius: 5rem;
  background: blue;
  padding: 15px;
  font-size: 3rem;
  margin-bottom: 20px;
}
.icon.number i {
  font-size: 2rem;
  padding: 11px;
  display: block;
  width: 60px;
  text-align: center;
}
.icon.how i {
  font-size: 2rem;
}
.icon i.blue {
  background: #0390cf;
}
.icon i.yellow {
  background: #f9c914;
}
.icon i.black {
  background: #010303;
}
.icon i.green {
  background: #00ae5a;
}
.icon i.red {
  background: #ef1d29;
}
.icon i.purple {
  background: #793ea5;
}
.icon i.orange {
  background: #ffa500;
}
.icon i.gold {
  background: #e2ae00;
}
.icon i.silver {
  background: #ccc;
}
.icon i.bronze {
  background: #694400;
}
.icon .time-line {
  height: 1px;
  width: 40%;
  position: absolute;
  background: lightgrey;
  top: 30px;
  right: 0;
}
.icon.competition.timeline .time-line {
  width:60%;
} 
.col-block.item-process {
  margin-bottom: 3rem;
}
.icon.how .item-process__text {
  text-align: center;
}
td.minw {
  min-width: 200px;
}
.show-mobile {
  display: none;
}
.no-click:hover {
  opacity: 1 !important;
  background-color: #c5c5c5 !important;
  cursor: default;
  text-decoration: none;
}
@media only screen and (max-width: 800px) {
  .timeline .col-block {
    text-align: center;
  }
  .timeline .time-line {
    display: none;
  }
  #cta {
    height: 237px;
  }
  .header-logo {
    width: 60%;
  }
  .header-logo img {
    height: auto;
    width: 100%;
  }
  .icon.number i {
    margin: 30px auto;
  }
  .icon .col-block {
    text-align: center;
  }
  .icon .col-block {
    margin: 4rem 0;
  }
  .show-mobile {
    display: block;
  }
}
/*# sourceMappingURL=main.css.map */

.school{width:100%; margin-bottom:3rem;}
.rep{margin-left:3em}

.image{
  width: 50%;
}

.judge img{
  max-height: 200px;
  max-width: auto;
  margin: 30px auto 30px;
  border-radius: 50%;
  width: auto;
  height: auto;
}
.judge h5{
  margin-top: 2rem;
  /* text-align: center; */
}

.judge p {
  margin-bottom: 0.1rem;
  /* text-align:center; */
  
}

.finalists .team_flag{
  float: left;
}

.finalists .team_flag img{
  border-radius: 50%;
  margin-right: 10px;
  max-height: 200px;
  max-width: 50px;
  width: 50px;
  height: auto;
}

.finalists .team_name{
  line-height:200px
}

.team{
  margin:30px;
}

.finalists p{
  line-height: 50px;
  width:300px;
}

iframe {
  width: 100%;
  height: 500px;
}
#schedule .row {
}
.schedule td{
  padding: 20px;
  vertical-align: top;
}
.schedule td:first-child {
  padding-left: 20px;
}
.schedule td h5 {
  margin: 0 0 10px;
}
.schedule td p {
  margin: 0 0 10px;
}
.schedule td.blue {
  border-right: 5px solid blue;
}
.schedule td.red {
  border-right: 5px solid red;
}
.schedule td.green {
  border-right: 5px solid green;
}
.schedule td.orange {
  border-right: 5px solid orange;
}
.session-schedule-time {
  width: 20%;
}
.session-schedule-detail {
  width: 80%;
}
.block-tab-full {
  margin-bottom: 100px;
}
.col-block a {
  display: inline-block;
  /* margin-right: 30px; */
  padding: 30px 0;
}
.col-block a h4{
  margin-bottom: 0;
}
.stickynav {
  position: fixed;
  top: 0;
  background: white;
  width: 100%;
  max-width: none;
  border-bottom: 1px solid #ececec;
}
.stickynav .col-block {
  float: none;
  text-align: center;
}
@media (max-width: 640px){

.col-block a {
  display: inline-block;
  margin-right: 0;
  padding: 10px 0;
  width: 100%;
}
.col-block.sm a{
  display: inline-block;
  margin-right: 0;
  padding: 10px 0;
  width: auto;
}

.schedule h4{
  display: inline-block;
  margin-right: 0;
  width: 100%;
}
}
.time {
  width: 90px;
  margin:0;
}



.home-schedule td{
  padding:1rem 1rem;
}

.home-schedule h5{
  margin-top:20px;
}

.home-schedule .location {
  margin-bottom:20px;
}

.titleContent p {
  font-size: 10px;
} 

.judge .judgesImage{
  float: left;
  width: 50%;
}


.judge .judgesContent{
  vertical-align: top;
  text-align: left;
  padding-left: 20px;
  padding-top: 50px;
}


.sticky-block {
  position:-webkit-sticky; 
  position:sticky;
  height:auto;
  top:110px;
}
.btn-joinus {
  margin-bottom: 30px;
}
.join-us h4 {
  margin-bottom: 2.5rem;
}
.col-block.w-20 {
  width: 20%;
  position:-webkit-sticky; 
  position:sticky;
  height:auto;
  top:110px;
}
.col-block.w-20 a {
  display: block;
  color: #0086CA;
  font-weight: 800;
  margin-bottom: 1rem;
  margin-right:0px;
  padding:0px;
}
.col-block.w-40 {
  width: 40%;
}
.col-block.w-40 a {
  padding:0 20px;
  height: 50px !important;
  line-height: 48px !important;
}
.hide-on-desktop {
  display: none;
}
.join-us h2 {
  background: none;
  color: black;
  padding:110px 0 0 0;
  margin-top:-110px;
}
/* Smartphones (portrait and landscape) ----------- */
@media only screen and (max-device-width : 768px) {
  .hide-on-mb {
      display: none;
  }
  .col-block.w-40 {
      width: 100%;
  }
  .hide-on-desktop {
      display: block;
  }
  .judge .judgesImage {
    float: left;
    width: 100%;
  }
  .judge .judgesContent {
    vertical-align: top;
    text-align: center;
    padding-left: 0px;
    padding-top: 50px;
  }
  
  .col-block.w-20{
    width: 100%;
    position:relative;
    top:0;
  }

  .join-us h2 {
    background: none;
    color: black;
    padding:0;
    margin-top:0;
  }


  .block-1-6 .col-block.otherPartners {
    width: 33.33333333333%
  }

  .block-1-3 .col-block.otherPartners a img{
    max-width: auto;
    max-height: 95px;
    width:auto;
    height:auto;
  }

  /* .finalists.block-1-3 .col-block:nth-child(2n+1){
    clear: both;
  } */
  .finalists.block-1-3 .col-block{
    width: 50%;
  }
  .finalists .team_flag {
    float: initial;
    text-align: center;
  }
  .finalists .team_flag img {
    border-radius: 50%;
    /* margin-right: 10px; */
    max-height: 200px;
    max-width: 50px;
    width: 50px;
    height: auto;
  }
  .finalists p {
    line-height: 20px;
    width: auto;
    text-align: center;
  }
  .team{
  margin:0;
  }
  .finalists .team_flag img{
    margin:0
  }
  .block-1-3 .col-block.finalists-1-2:nth-child(2n+1),
  .block-1-6 .col-block.otherPartners:nth-child(3n+1){
    clear: both;
  }
  .block-1-3 .col-block:nth-child(3n+1){
    clear:initial;
  }
}

.historyBtn .btn{
  padding: 0 3rem;
  font-size: 1.5rem;
  letter-spacing: .2rem;
}

.prizes {
  margin-right: 10px;
  padding: 10px 15px;
  border-radius: 20px;
  color: white;
  display: inline-block;
  margin-bottom: 30px;
  font-size: 12px;
}

.prizes.first{
  background: #ffc107;
}
.prizes.second{
  background: #bbc3cc;
}
.prizes.third{
  background: #c58400;
}
.prizes.fourth{
  background: #ffffff;
  border: 1px solid #c58400;
  color: #c58400;
}
.prizes.Merit{
  background: #fff;
  border: 1px solid #e9ecef;
  color: #5A6169;
}

.team-info img {
  width: 100%;
  max-width: 420px;
  margin-bottom: 20px;
}
.team-info h4 span {
  font-size: 16px;
  color: #5A6169;
}

.team-info h4 {
  margin-bottom:1rem;
}

.team-info p {
  margin-bottom:1rem;
}

.col-block.team-info a{
  padding: 15px 0;
}

<<<<<<< HEAD
.historyBtn:hover{
  background: rgba(0, 0, 0, 0.15);
  transition: 1s;
}

.png-fb-icon, .png-tg-icon {
  width: 36px !important;
  height: 36px !important;
  margin-inline-end: 1rem;
  vertical-align: middle;
}
.sm-title {
  display: inline-block;
  padding-inline-end: 9.6rem;
}
.head-title{
  margin-bottom: 1rem;
  padding-inline-end: 6rem;
}
.list-title{
  padding-top: 30px;
  margin-bottom: 0rem;
}
.list-item{
  padding-inline-end: 1rem;
}
.btn-sm-joinus{
  height: 3rem;
  line-height: 3rem;
  padding: 0px 9px 0px 1rem;
}
=======
.block-1-2 .col-block.team-info a img{
  max-height: 450px;
}

.card {
  position: relative;
  display: -webkit-box;
  display: -ms-flexbox;
  display: flex;
  -webkit-box-orient: vertical;
  -webkit-box-direction: normal;
  -ms-flex-direction: column;
  flex-direction: column;
  min-width: 0;
  word-wrap: break-word;
  background-color: #fff;
  background-clip: border-box;
  border: 1px solid rgba(0,0,0,.125);
  border-radius: 1rem;
  min-height: auto;
  box-shadow: none;
  width: 70%;
}

.card-header:first-child {
  border-radius: .625rem .625rem 0 0;
}
.card-header {
  border-bottom: none;
  padding: 1.09375rem 1.875rem;
  background-color: rgba(90, 97, 105, .06);
  margin-bottom: 0;
}

button.btnCourses{
  all: unset;
  cursor: pointer;
  /* color:red; */
}

.card-body {
  padding: 1.875rem;
}

.coursesBody{
  margin-bottom:1rem;
}

.course-desc h5{
  margin-top:1.4rem;
}
.col-block a.btnEnrol{
  padding:0 3rem;
  height: 4.4rem;
  line-height: 4.4rem;
  margin-bottom: 3rem;
  
}

.btn-link {
  font-weight: 300;
  color: #0086CA
}

.btn-link:focus,
.btn-link:hover {
  color: #0086CA;
  text-decoration: underline
}

.btn-link:disabled {
  color: #868e96
}

.scroll{
  opacity: 0.4;
  background-color: #0086CA;
  /* width: 40px; */
  height: 40px;
  position: fixed;
  bottom: 10px;
  right: 10px;
  border-radius: 5px;
  border: none;
  line-height: 0;
  padding: 0 1rem;
  letter-spacing: .2rem;
}

.scroll:hover{
  opacity: 1;
  background-color: #0086CA;
  border-color: #0086CA;
  color: white;
  outline: 0;
}

/* .btn.scroll:focus{
  opacity: 0.4;
  background-color: #0086CA;
  border-color: #0086CA;
} */
>>>>>>> a25d6746
<|MERGE_RESOLUTION|>--- conflicted
+++ resolved
@@ -4579,7 +4579,7 @@
 }
 .col-block a {
   display: inline-block;
-  /* margin-right: 30px; */
+  margin-right: 30px;
   padding: 30px 0;
 }
 .col-block a h4{
@@ -4842,39 +4842,6 @@
   padding: 15px 0;
 }
 
-<<<<<<< HEAD
-.historyBtn:hover{
-  background: rgba(0, 0, 0, 0.15);
-  transition: 1s;
-}
-
-.png-fb-icon, .png-tg-icon {
-  width: 36px !important;
-  height: 36px !important;
-  margin-inline-end: 1rem;
-  vertical-align: middle;
-}
-.sm-title {
-  display: inline-block;
-  padding-inline-end: 9.6rem;
-}
-.head-title{
-  margin-bottom: 1rem;
-  padding-inline-end: 6rem;
-}
-.list-title{
-  padding-top: 30px;
-  margin-bottom: 0rem;
-}
-.list-item{
-  padding-inline-end: 1rem;
-}
-.btn-sm-joinus{
-  height: 3rem;
-  line-height: 3rem;
-  padding: 0px 9px 0px 1rem;
-}
-=======
 .block-1-2 .col-block.team-info a img{
   max-height: 450px;
 }
@@ -4964,6 +4931,40 @@
   letter-spacing: .2rem;
 }
 
+.png-fb-icon, .png-tg-icon {
+  width: 36px !important;
+  height: 36px !important;
+  margin-inline-end: 1rem;
+  vertical-align: middle;
+}
+.list.png-fb-icon, .list.png-tg-icon {
+  width: 36px !important;
+  height: 36px !important;
+  margin-inline-end: 1rem;
+  vertical-align: middle;
+  margin-right: auto;
+}
+.sm-title {
+  display: inline-block;
+  padding-inline-end: 9.6rem;
+}
+.head-title{
+  margin-bottom: 1rem;
+  padding-inline-end: 6rem;
+}
+.list-title{
+  padding-top: 30px;
+  margin-bottom: 0rem;
+}
+.list-item{
+  padding-inline-end: 2rem;
+}
+.btn-sm-joinus{
+  height: 3rem;
+  line-height: 2.7rem;
+  padding: 0px 9px 0px 1rem;
+}
+
 .scroll:hover{
   opacity: 1;
   background-color: #0086CA;
@@ -4976,5 +4977,4 @@
   opacity: 0.4;
   background-color: #0086CA;
   border-color: #0086CA;
-} */
->>>>>>> a25d6746
+} */
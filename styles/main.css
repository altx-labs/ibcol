--- conflicted
+++ resolved
@@ -5039,7 +5039,6 @@
   position:relative;
 }  
 
-<<<<<<< HEAD
 .download {
   /* background-color: DodgerBlue;
   border: none;
@@ -5062,10 +5061,9 @@
 
 .mailing-address a {
   padding:0;
-=======
-.scheduleTable td
-{
+}
+
+.scheduleTable td {
   text-align: start; 
   vertical-align: top;
->>>>>>> 2daa9b70
 }